--- conflicted
+++ resolved
@@ -13,7 +13,6 @@
 	"math"
 	"time"
 
-<<<<<<< HEAD
 	"github.com/decred/dcrd/blockchain"
 	"github.com/decred/dcrd/blockchain/stake"
 	"github.com/decred/dcrd/chaincfg"
@@ -22,14 +21,6 @@
 	"github.com/decred/dcrd/txscript"
 	"github.com/decred/dcrd/wire"
 	"github.com/decred/dcrutil"
-=======
-	"github.com/btcsuite/btcd/blockchain"
-	"github.com/btcsuite/btcd/chaincfg/chainhash"
-	"github.com/btcsuite/btcd/mining"
-	"github.com/btcsuite/btcd/txscript"
-	"github.com/btcsuite/btcd/wire"
-	"github.com/btcsuite/btcutil"
->>>>>>> bd4e64d1
 )
 
 const (
@@ -279,7 +270,7 @@
 func containsTxIns(txs []*dcrutil.Tx, tx *dcrutil.Tx) bool {
 	for _, txToCheck := range txs {
 		for _, txIn := range tx.MsgTx().TxIn {
-			if txIn.PreviousOutPoint.Hash.IsEqual(txToCheck.Sha()) {
+			if txIn.PreviousOutPoint.Hash.IsEqual(txToCheck.Hash()) {
 				return true
 			}
 		}
@@ -347,7 +338,7 @@
 // can not be found.
 func txIndexFromTxList(hash chainhash.Hash, list []*dcrutil.Tx) int {
 	for i, tx := range list {
-		h := tx.Sha()
+		h := tx.Hash()
 		if hash == *h {
 			return i
 		}
@@ -569,20 +560,7 @@
 			return nil, err
 		}
 	}
-<<<<<<< HEAD
 	// Subsidy paid to miner.
-=======
-
-	tx := wire.NewMsgTx()
-	tx.AddTxIn(&wire.TxIn{
-		// Coinbase transactions have no inputs, so previous outpoint is
-		// zero hash and max index.
-		PreviousOutPoint: *wire.NewOutPoint(&chainhash.Hash{},
-			wire.MaxPrevOutIndex),
-		SignatureScript: coinbaseScript,
-		Sequence:        wire.MaxTxInSequenceNum,
-	})
->>>>>>> bd4e64d1
 	tx.AddTxOut(&wire.TxOut{
 		Value:    subsidy,
 		PkScript: pksSubsidy,
@@ -678,7 +656,7 @@
 	view, err := bm.chain.FetchUtxoView(stx, treeValid)
 	if err != nil {
 		minrLog.Warnf("Unable to fetch transaction store for "+
-			"stx %s: %v", stx.Sha(), err)
+			"stx %s: %v", stx.Hash(), err)
 		return false
 	}
 	mstx := stx.MsgTx()
@@ -1273,14 +1251,9 @@
 		// A block can't have more than one coinbase or contain
 		// non-finalized transactions.
 		tx := txDesc.Tx
-<<<<<<< HEAD
 		msgTx := tx.MsgTx()
 		if blockchain.IsCoinBaseTx(msgTx) {
-			minrLog.Tracef("Skipping coinbase tx %s", tx.Sha())
-=======
-		if blockchain.IsCoinBase(tx) {
 			minrLog.Tracef("Skipping coinbase tx %s", tx.Hash())
->>>>>>> bd4e64d1
 			continue
 		}
 		if !blockchain.IsFinalizedTransaction(tx, nextBlockHeight,
@@ -1297,14 +1270,14 @@
 			blockHash, blockHeight, err := stake.SSGenBlockVotedOn(msgTx)
 			if err != nil { // Should theoretically never fail.
 				minrLog.Tracef("Skipping ssgen tx %s because of failure "+
-					"to extract block voting data", tx.Sha())
+					"to extract block voting data", tx.Hash())
 				continue
 			}
 
 			if !((blockHash == *prevHash) &&
 				(int64(blockHeight) == nextBlockHeight-1)) {
 				minrLog.Tracef("Skipping ssgen tx %s because it does "+
-					"not vote on the correct block", tx.Sha())
+					"not vote on the correct block", tx.Hash())
 				continue
 			}
 		}
@@ -1444,7 +1417,7 @@
 		if isSStx && (numSStx >=
 			int(server.chainParams.MaxFreshStakePerBlock)) {
 			minrLog.Tracef("Skipping sstx %s because it would exceed "+
-				"the max number of sstx allowed in a block", tx.Sha())
+				"the max number of sstx allowed in a block", tx.Hash())
 			logSkippedDeps(tx, deps)
 			continue
 		}
@@ -1468,14 +1441,10 @@
 		txSize := uint32(tx.MsgTx().SerializeSize())
 		blockPlusTxSize := blockSize + txSize
 		if blockPlusTxSize < blockSize || blockPlusTxSize >= policy.BlockMaxSize {
-<<<<<<< HEAD
-			minrLog.Tracef("Skipping tx %s (size %v) because it would exceed "+
-				"the max block size; cur block size %v, cur num tx %v", tx.Sha(),
-				txSize, blockSize, len(blockTxns))
-=======
-			minrLog.Tracef("Skipping tx %s because it would exceed "+
-				"the max block size", tx.Hash())
->>>>>>> bd4e64d1
+			minrLog.Tracef("Skipping tx %s (size %v) because it "+
+				"would exceed the max block size; cur block "+
+				"size %v, cur num tx %v", tx.Hash(), txSize,
+				blockSize, len(blockTxns))
 			logSkippedDeps(tx, deps)
 			continue
 		}
@@ -1606,7 +1575,7 @@
 		if err != nil {
 			minrLog.Warnf("Unable to spend transaction %v in the preliminary "+
 				"UTXO view for the block template: %v",
-				tx.Sha(), err)
+				tx.Hash(), err)
 		}
 
 		// Add the transaction to the block, increment counters, and
@@ -1616,7 +1585,6 @@
 		blockSize += txSize
 		blockSigOps += numSigOps
 
-<<<<<<< HEAD
 		// Accumulate the SStxs in the block, because only a certain number
 		// are allowed.
 		if isSStx {
@@ -1626,15 +1594,11 @@
 			foundWinningTickets[tx.MsgTx().TxIn[1].PreviousOutPoint.Hash] = true
 		}
 
-		txFeesMap[*tx.Sha()] = prioItem.fee
-		txSigOpCountsMap[*tx.Sha()] = numSigOps
+		txFeesMap[*tx.Hash()] = prioItem.fee
+		txSigOpCountsMap[*tx.Hash()] = numSigOps
 
 		minrLog.Tracef("Adding tx %s (priority %.2f, feePerKB %.2f)",
-			prioItem.tx.Sha(), prioItem.priority, prioItem.feePerKB)
-=======
-		minrLog.Tracef("Adding tx %s (priority %.2f, feePerKB %d)",
 			prioItem.tx.Hash(), prioItem.priority, prioItem.feePerKB)
->>>>>>> bd4e64d1
 
 		// Add transactions which depend on this one (and also do not
 		// have any other unsatisified dependencies) to the priority
@@ -1744,7 +1708,7 @@
 					for _, txIn := range tx.MsgTx().TxIn {
 						for _, parentTx := range topBlockRegTx {
 							if txIn.PreviousOutPoint.Hash.IsEqual(
-								parentTx.Sha()) {
+								parentTx.Hash()) {
 								isValid = false
 							}
 						}
@@ -1859,8 +1823,8 @@
 	numCoinbaseSigOps := int64(blockchain.CountSigOps(coinbaseTx, true, false))
 	blockSize += uint32(coinbaseTx.MsgTx().SerializeSize())
 	blockSigOps += numCoinbaseSigOps
-	txFeesMap[*coinbaseTx.Sha()] = 0
-	txSigOpCountsMap[*coinbaseTx.Sha()] = numCoinbaseSigOps
+	txFeesMap[*coinbaseTx.Hash()] = 0
+	txSigOpCountsMap[*coinbaseTx.Hash()] = numCoinbaseSigOps
 
 	// Build tx lists for regular tx.
 	blockTxnsRegular := make([]*dcrutil.Tx, 0, len(blockTxns)+1)
@@ -1875,41 +1839,41 @@
 		} else if tx.Tree() == wire.TxTreeStake {
 			continue
 		} else {
-			minrLog.Tracef("Error adding tx %s to block; invalid tree", tx.Sha())
+			minrLog.Tracef("Error adding tx %s to block; invalid tree", tx.Hash())
 			continue
 		}
 	}
 
 	for _, tx := range blockTxnsRegular {
-		fee, ok := txFeesMap[*tx.Sha()]
+		fee, ok := txFeesMap[*tx.Hash()]
 		if !ok {
 			return nil, fmt.Errorf("couldn't find fee for tx %v",
-				*tx.Sha())
+				*tx.Hash())
 		}
 		totalFees += fee
 		txFees = append(txFees, fee)
 
-		tsos, ok := txSigOpCountsMap[*tx.Sha()]
+		tsos, ok := txSigOpCountsMap[*tx.Hash()]
 		if !ok {
 			return nil, fmt.Errorf("couldn't find sig ops count for tx %v",
-				*tx.Sha())
+				*tx.Hash())
 		}
 		txSigOpCounts = append(txSigOpCounts, tsos)
 	}
 
 	for _, tx := range blockTxnsStake {
-		fee, ok := txFeesMap[*tx.Sha()]
+		fee, ok := txFeesMap[*tx.Hash()]
 		if !ok {
 			return nil, fmt.Errorf("couldn't find fee for stx %v",
-				*tx.Sha())
+				*tx.Hash())
 		}
 		totalFees += fee
 		txFees = append(txFees, fee)
 
-		tsos, ok := txSigOpCountsMap[*tx.Sha()]
+		tsos, ok := txSigOpCountsMap[*tx.Hash()]
 		if !ok {
 			return nil, fmt.Errorf("couldn't find sig ops count for stx %v",
-				*tx.Sha())
+				*tx.Hash())
 		}
 		txSigOpCounts = append(txSigOpCounts, tsos)
 	}
@@ -1971,7 +1935,7 @@
 		utxs, err := blockManager.chain.FetchUtxoView(tx, treeValid)
 		if err != nil {
 			str := fmt.Sprintf("failed to fetch input utxs for tx %v: %s",
-				tx.Sha(), err.Error())
+				tx.Hash(), err.Error())
 			return nil, miningRuleError(ErrFetchTxStore, str)
 		}
 
