// Copyright (c) 2013-2015 The btcsuite developers
// Copyright (c) 2015-2016 The Decred developers
// Use of this source code is governed by an ISC
// license that can be found in the LICENSE file.

package wire

import (
	"bytes"
	"encoding/binary"
	"fmt"
	"io"
	"strconv"

	"github.com/decred/dcrd/chaincfg/chainhash"
)

const (
	// TxVersion is the current latest supported transaction version.
	TxVersion uint16 = 1

	// MaxTxInSequenceNum is the maximum sequence number the sequence field
	// of a transaction input can be.
	MaxTxInSequenceNum uint32 = 0xffffffff

	// MaxPrevOutIndex is the maximum index the index field of a previous
	// outpoint can be.
	MaxPrevOutIndex uint32 = 0xffffffff

	// NoExpiryValue is the value of expiry that indicates the transaction
	// has no expiry.
	NoExpiryValue uint32 = 0

	// NullValueIn is a null value for an input witness.
	NullValueIn int64 = -1

	// NullBlockHeight is the null value for an input witness. It references
	// the genesis block.
	NullBlockHeight uint32 = 0x00000000

	// NullBlockIndex is the null transaction index in a block for an input
	// witness.
	NullBlockIndex uint32 = 0xffffffff

	// DefaultPkScriptVersion is the default pkScript version, referring to
	// extended Decred script.
	DefaultPkScriptVersion uint16 = 0x0000
)

// defaultTxInOutAlloc is the default size used for the backing array for
// transaction inputs and outputs.  The array will dynamically grow as needed,
// but this figure is intended to provide enough space for the number of
// inputs and outputs in a typical transaction without needing to grow the
// backing array multiple times.
const defaultTxInOutAlloc = 15

const (
	// minTxInPayload is the minimum payload size for a transaction input.
	// PreviousOutPoint.Hash + PreviousOutPoint.Index 4 bytes +
	// PreviousOutPoint.Tree 1 byte + Varint for SignatureScript length 1
	// byte + Sequence 4 bytes.
	minTxInPayload = 11 + chainhash.HashSize

	// maxTxInPerMessage is the maximum number of transactions inputs that
	// a transaction which fits into a message could possibly have.
	maxTxInPerMessage = (MaxMessagePayload / minTxInPayload) + 1

	// minTxOutPayload is the minimum payload size for a transaction output.
	// Value 8 bytes + Varint for PkScript length 1 byte.
	minTxOutPayload = 9

	// maxTxOutPerMessage is the maximum number of transactions outputs that
	// a transaction which fits into a message could possibly have.
	maxTxOutPerMessage = (MaxMessagePayload / minTxOutPayload) + 1

	// minTxPayload is the minimum payload size for any full encoded
	// (prefix and witness transaction). Note that any realistically
	// usable transaction must have at least one input or output, but
	// that is a rule enforced at a higher layer, so it is intentionally
	// not included here.
	// Version 4 bytes + Varint number of transaction inputs 1 byte + Varint
	// number of transaction outputs 1 byte + Varint representing the number
	// of transaction signatures + LockTime 4 bytes + Expiry 4 bytes + min
	// input payload + min output payload.
	minTxPayload = 4 + 1 + 1 + 1 + 4 + 4
)

// TxSerializeType is a uint16 representing the serialized type of transaction
// this msgTx is. You can use a bitmask for this too, but Decred just splits
// the int32 version into 2x uint16s so that you have:
//  {
//    uint16 type
//    uint16 version
//  }
type TxSerializeType uint16

// The differente possible values for TxSerializeType.
const (
	TxSerializeFull = TxSerializeType(iota)
	TxSerializeNoWitness
	TxSerializeOnlyWitness
	TxSerializeWitnessSigning
	TxSerializeWitnessValueSigning
)

// TODO replace all these with predeclared int32 or [4]byte cj

// DefaultMsgTxVersion returns the default version int32 (serialize the tx
// fully, version number 1).
func DefaultMsgTxVersion() int32 {
	verBytes := make([]byte, 4, 4)
	binary.LittleEndian.PutUint16(verBytes[0:2], TxVersion)
	binary.LittleEndian.PutUint16(verBytes[2:4], uint16(TxSerializeFull))
	ver := binary.LittleEndian.Uint32(verBytes)
	return int32(ver)
}

// NoWitnessMsgTxVersion returns the witness free serializing int32 (serialize
// the tx without witness, version number 1).
func NoWitnessMsgTxVersion() int32 {
	verBytes := make([]byte, 4, 4)
	binary.LittleEndian.PutUint16(verBytes[0:2], TxVersion)
	binary.LittleEndian.PutUint16(verBytes[2:4], uint16(TxSerializeNoWitness))
	ver := binary.LittleEndian.Uint32(verBytes)
	return int32(ver)
}

// WitnessOnlyMsgTxVersion returns the witness only version int32 (serialize
// the tx witness, version number 1).
func WitnessOnlyMsgTxVersion() int32 {
	verBytes := make([]byte, 4, 4)
	binary.LittleEndian.PutUint16(verBytes[0:2], TxVersion)
	binary.LittleEndian.PutUint16(verBytes[2:4], uint16(TxSerializeOnlyWitness))
	ver := binary.LittleEndian.Uint32(verBytes)
	return int32(ver)
}

// WitnessSigningMsgTxVersion returns the witness only version int32 (serialize
// the tx witness for signing, version number 1).
func WitnessSigningMsgTxVersion() int32 {
	verBytes := make([]byte, 4, 4)
	binary.LittleEndian.PutUint16(verBytes[0:2], TxVersion)
	binary.LittleEndian.PutUint16(verBytes[2:4], uint16(TxSerializeWitnessSigning))
	ver := binary.LittleEndian.Uint32(verBytes)
	return int32(ver)
}

// WitnessValueSigningMsgTxVersion returns the witness only version int32
// (serialize the tx witness for signing with value, version number 1).
func WitnessValueSigningMsgTxVersion() int32 {
	verBytes := make([]byte, 4, 4)
	binary.LittleEndian.PutUint16(verBytes[0:2], TxVersion)
	binary.LittleEndian.PutUint16(verBytes[2:4],
		uint16(TxSerializeWitnessValueSigning))
	ver := binary.LittleEndian.Uint32(verBytes)
	return int32(ver)
}

// OutPoint defines a decred data type that is used to track previous
// transaction outputs.
type OutPoint struct {
	Hash  chainhash.Hash
	Index uint32
	Tree  int8
}

// NewOutPoint returns a new decred transaction outpoint point with the
// provided hash and index.
func NewOutPoint(hash *chainhash.Hash, index uint32, tree int8) *OutPoint {
	return &OutPoint{
		Hash:  *hash,
		Index: index,
		Tree:  tree,
	}
}

// String returns the OutPoint in the human-readable form "hash:index".
func (o OutPoint) String() string {
	// Allocate enough for hash string, colon, and 10 digits.  Although
	// at the time of writing, the number of digits can be no greater than
	// the length of the decimal representation of maxTxOutPerMessage, the
	// maximum message payload may increase in the future and this
	// optimization may go unnoticed, so allocate space for 10 decimal
	// digits, which will fit any uint32.
	buf := make([]byte, 2*chainhash.HashSize+1, 2*chainhash.HashSize+1+10)
	copy(buf, o.Hash.String())
	buf[2*chainhash.HashSize] = ':'
	buf = strconv.AppendUint(buf, uint64(o.Index), 10)
	return string(buf)
}

// TxIn defines a decred transaction input.
type TxIn struct {
	// Non-witness
	PreviousOutPoint OutPoint
	Sequence         uint32

	// Witness
	ValueIn         int64
	BlockHeight     uint32
	BlockIndex      uint32
	SignatureScript []byte
}

// SerializeSizePrefix returns the number of bytes it would take to serialize
// the transaction input for a prefix.
func (t *TxIn) SerializeSizePrefix() int {
	// Outpoint Hash 32 bytes + Outpoint Index 4 bytes + Outpoint Tree 1 byte +
	// Sequence 4 bytes.
	return 41
}

// SerializeSizeWitness returns the number of bytes it would take to serialize the
// transaction input for a witness.
func (t *TxIn) SerializeSizeWitness() int {
	// ValueIn (8 bytes) + BlockHeight (4 bytes) + BlockIndex (4 bytes) +
	// serialized varint size for the length of SignatureScript +
	// SignatureScript bytes.
	return 8 + 4 + 4 + VarIntSerializeSize(uint64(len(t.SignatureScript))) +
		len(t.SignatureScript)
}

// SerializeSizeWitnessSigning returns the number of bytes it would take to
// serialize the transaction input for a witness used in signing.
func (t *TxIn) SerializeSizeWitnessSigning() int {
	// Serialized varint size for the length of SignatureScript +
	// SignatureScript bytes.
	return VarIntSerializeSize(uint64(len(t.SignatureScript))) +
		len(t.SignatureScript)
}

// SerializeSizeWitnessValueSigning returns the number of bytes it would take to
// serialize the transaction input for a witness used in signing with value
// included.
func (t *TxIn) SerializeSizeWitnessValueSigning() int {
	// ValueIn (8 bytes) + serialized varint size for the length of
	// SignatureScript + SignatureScript bytes.
	return 8 + VarIntSerializeSize(uint64(len(t.SignatureScript))) +
		len(t.SignatureScript)
}

// LegacySerializeSize returns the number of bytes it would take to serialize the
// the transaction input.
func (t *TxIn) LegacySerializeSize() int {
	// Outpoint Hash 32 bytes + Outpoint Index 4 bytes + Sequence 4 bytes +
	// serialized varint size for the length of SignatureScript +
	// SignatureScript bytes.
	return 41 + VarIntSerializeSize(uint64(len(t.SignatureScript))) +
		len(t.SignatureScript)
}

// NewTxIn returns a new decred transaction input with the provided
// previous outpoint point and signature script with a default sequence of
// MaxTxInSequenceNum.
func NewTxIn(prevOut *OutPoint, signatureScript []byte) *TxIn {
	return &TxIn{
		PreviousOutPoint: *prevOut,
		Sequence:         MaxTxInSequenceNum,
		SignatureScript:  signatureScript,
		ValueIn:          NullValueIn,
		BlockHeight:      NullBlockHeight,
		BlockIndex:       NullBlockIndex,
	}
}

// TxOut defines a decred transaction output.
type TxOut struct {
	Value    int64
	Version  uint16
	PkScript []byte
}

// SerializeSize returns the number of bytes it would take to serialize the
// the transaction output.
func (t *TxOut) SerializeSize() int {
	// Value 8 bytes + Version 2 bytes + serialized varint size for
	// the length of PkScript + PkScript bytes.
	return 8 + 2 + VarIntSerializeSize(uint64(len(t.PkScript))) + len(t.PkScript)
}

// NewTxOut returns a new decred transaction output with the provided
// transaction value and public key script.
func NewTxOut(value int64, pkScript []byte) *TxOut {
	return &TxOut{
		Value:    value,
		Version:  DefaultPkScriptVersion,
		PkScript: pkScript,
	}
}

// MsgTx implements the Message interface and represents a decred tx message.
// It is used to deliver transaction information in response to a getdata
// message (MsgGetData) for a given transaction.
//
// Use the AddTxIn and AddTxOut functions to build up the list of transaction
// inputs and outputs.
type MsgTx struct {
	CachedHash *chainhash.Hash
	Version    int32
	TxIn       []*TxIn
	TxOut      []*TxOut
	LockTime   uint32
	Expiry     uint32
}

// AddTxIn adds a transaction input to the message.
func (msg *MsgTx) AddTxIn(ti *TxIn) {
	msg.TxIn = append(msg.TxIn, ti)
}

// AddTxOut adds a transaction output to the message.
func (msg *MsgTx) AddTxOut(to *TxOut) {
	msg.TxOut = append(msg.TxOut, to)
}

// msgTxVersionToBytes converts an int32 version into a 4 byte slice.
func msgTxVersionToBytes(version int32) []byte {
	mVerBytes := make([]byte, 4, 4)
	binary.LittleEndian.PutUint32(mVerBytes[0:4], uint32(version))
	return mVerBytes
}

// msgTxVersionDecode converts an int32 version into serialization types and
// actual version.
func msgTxVersionToVars(version int32) (uint16, TxSerializeType) {
	mVerBytes := make([]byte, 4, 4)
	binary.LittleEndian.PutUint32(mVerBytes[0:4], uint32(version))
	mVer := binary.LittleEndian.Uint16(mVerBytes[0:2])
	mType := binary.LittleEndian.Uint16(mVerBytes[2:4])
	return mVer, TxSerializeType(mType)
}

// msgTxVersionDecode converts a 4 byte slice into an int32 version.
func msgTxVersionDecode(verBytes []byte) (int32, error) {
	if len(verBytes) != 4 {
		return 0, messageError("msgTxVersionDecode", "tx version wrong size")
	}
	ver := binary.LittleEndian.Uint32(verBytes)

	return int32(ver), nil
}

// shallowCopyForSerializing make a shallow copy of a tx with a new
// version, so that it can be hashed or serialized accordingly.
func (msg *MsgTx) shallowCopyForSerializing(version int32) *MsgTx {
	return &MsgTx{
		Version:  version,
		TxIn:     msg.TxIn,
		TxOut:    msg.TxOut,
		LockTime: msg.LockTime,
		Expiry:   msg.Expiry,
	}
}

// TxSha generates the Hash name for the transaction prefix.
func (msg *MsgTx) TxSha() chainhash.Hash {
	// Encode the transaction and calculate double sha256 on the result.
	// Ignore the error returns since the only way the encode could fail
	// is being out of memory or due to nil pointers, both of which would
	// cause a run-time panic.

	// TxSha should always calculate a non-witnessed hash.
	mtxCopy := msg.shallowCopyForSerializing(NoWitnessMsgTxVersion())

	buf := bytes.NewBuffer(make([]byte, 0, mtxCopy.SerializeSize()))
	err := mtxCopy.Serialize(buf)
	if err != nil {
		panic("MsgTx failed serializing for TxSha")
	}

	return chainhash.HashFuncH(buf.Bytes())
}

// CachedTxSha generates the Hash name for the transaction prefix and stores
// it if it does not exist. The cached hash is then returned. It can be
// recalculated later with RecacheTxSha.
func (msg *MsgTx) CachedTxSha() *chainhash.Hash {
	if msg.CachedHash == nil {
		h := msg.TxSha()
		msg.CachedHash = &h
	}

	return msg.CachedHash
}

// RecacheTxSha generates the Hash name for the transaction prefix and stores
// it. The cached hash is then returned.
func (msg *MsgTx) RecacheTxSha() *chainhash.Hash {
	h := msg.TxSha()
	msg.CachedHash = &h

	return msg.CachedHash
}

// TxShaWitness generates the Hash name for the transaction witness.
func (msg *MsgTx) TxShaWitness() chainhash.Hash {
	// Encode the transaction and calculate double sha256 on the result.
	// Ignore the error returns since the only way the encode could fail
	// is being out of memory or due to nil pointers, both of which would
	// cause a run-time panic.

	// TxShaWitness should always calculate a witnessed hash.
	mtxCopy := msg.shallowCopyForSerializing(WitnessOnlyMsgTxVersion())

	buf := bytes.NewBuffer(make([]byte, 0, mtxCopy.SerializeSize()))
	err := mtxCopy.Serialize(buf)
	if err != nil {
		panic("MsgTx failed serializing for TxShaWitness")
	}

	return chainhash.HashFuncH(buf.Bytes())
}

// TxShaWitnessSigning generates the Hash name for the transaction witness with
// the malleable portions (AmountIn, BlockHeight, BlockIndex) removed. These are
// verified and set by the miner instead.
func (msg *MsgTx) TxShaWitnessSigning() chainhash.Hash {
	// Encode the transaction and calculate double sha256 on the result.
	// Ignore the error returns since the only way the encode could fail
	// is being out of memory or due to nil pointers, both of which would
	// cause a run-time panic.

	// TxShaWitness should always calculate a witnessed hash.
	mtxCopy := msg.shallowCopyForSerializing(WitnessSigningMsgTxVersion())

	buf := bytes.NewBuffer(make([]byte, 0, mtxCopy.SerializeSize()))
	err := mtxCopy.Serialize(buf)
	if err != nil {
		panic("MsgTx failed serializing for TxShaWitnessSigning")
	}

	return chainhash.HashFuncH(buf.Bytes())
}

// TxShaWitnessValueSigning generates the Hash name for the transaction witness
// with BlockHeight and BlockIndex removed, allowing the signer to specify the
// ValueIn.
func (msg *MsgTx) TxShaWitnessValueSigning() chainhash.Hash {
	// Encode the transaction and calculate double sha256 on the result.
	// Ignore the error returns since the only way the encode could fail
	// is being out of memory or due to nil pointers, both of which would
	// cause a run-time panic.

	// TxShaWitness should always calculate a witnessed hash.
	mtxCopy := msg.shallowCopyForSerializing(WitnessValueSigningMsgTxVersion())

	buf := bytes.NewBuffer(make([]byte, 0, mtxCopy.SerializeSize()))
	err := mtxCopy.Serialize(buf)
	if err != nil {
		panic("MsgTx failed serializing for TxShaWitnessValueSigning")
	}

	return chainhash.HashFuncH(buf.Bytes())
}

// TxShaFull generates the Hash name for the transaction prefix || witness. It
// first obtains the hashes for both the transaction prefix and witness, then
// concatenates them and hashes these 64 bytes.
// Note that the inputs to the hashes, serialized prefix and serialized witnesses,
// have different uint32 versions because version is now actually two uint16s,
// with the last 16 bits referring to the serialization type. The first 16 bits
// refer to the actual version, and these must be the same in both serializations.
func (msg *MsgTx) TxShaFull() chainhash.Hash {
	concat := make([]byte, 64, 64)
	prefixHash := msg.TxSha()
	witnessHash := msg.TxShaWitness()
	copy(concat[0:32], prefixHash[:])
	copy(concat[32:64], witnessHash[:])

	return chainhash.HashFuncH(concat)
}

// TxShaLegacy generates the legacy transaction hash, for software
// compatibility.
func (msg *MsgTx) TxShaLegacy() chainhash.Hash {
	// Encode the transaction and calculate double sha256 on the result.
	// Ignore the error returns since the only way the encode could fail
	// is being out of memory or due to nil pointers, both of which would
	// cause a run-time panic.
	buf := bytes.NewBuffer(make([]byte, 0, msg.SerializeSize()))
	err := msg.LegacySerialize(buf)
	if err != nil {
		panic("MsgTx failed serializing for TxShaLegacy")
	}

	return chainhash.HashFuncH(buf.Bytes())
}

// Copy creates a deep copy of a transaction so that the original does not get
// modified when the copy is manipulated.
func (msg *MsgTx) Copy() *MsgTx {
	// Create new tx and start by copying primitive values and making space
	// for the transaction inputs and outputs.
	newTx := MsgTx{
		Version:  msg.Version,
		TxIn:     make([]*TxIn, 0, len(msg.TxIn)),
		TxOut:    make([]*TxOut, 0, len(msg.TxOut)),
		LockTime: msg.LockTime,
		Expiry:   msg.Expiry,
	}

	// Deep copy the old TxIn data.
	for _, oldTxIn := range msg.TxIn {
		// Deep copy the old previous outpoint.
		oldOutPoint := oldTxIn.PreviousOutPoint
		newOutPoint := OutPoint{}
		newOutPoint.Hash.SetBytes(oldOutPoint.Hash[:])
		newOutPoint.Index = oldOutPoint.Index
		newOutPoint.Tree = oldOutPoint.Tree

		// Deep copy the old signature script.
		var newScript []byte
		oldScript := oldTxIn.SignatureScript
		oldScriptLen := len(oldScript)
		if oldScriptLen > 0 {
			newScript = make([]byte, oldScriptLen, oldScriptLen)
			copy(newScript, oldScript[:oldScriptLen])
		}

		// Create new txIn with the deep copied data and append it to
		// new Tx.
		newTxIn := TxIn{
			PreviousOutPoint: newOutPoint,
			Sequence:         oldTxIn.Sequence,
			ValueIn:          oldTxIn.ValueIn,
			BlockHeight:      oldTxIn.BlockHeight,
			BlockIndex:       oldTxIn.BlockIndex,
			SignatureScript:  newScript,
		}
		newTx.TxIn = append(newTx.TxIn, &newTxIn)
	}

	// Deep copy the old TxOut data.
	for _, oldTxOut := range msg.TxOut {
		// Deep copy the old PkScript
		var newScript []byte
		oldScript := oldTxOut.PkScript
		oldScriptLen := len(oldScript)
		if oldScriptLen > 0 {
			newScript = make([]byte, oldScriptLen, oldScriptLen)
			copy(newScript, oldScript[:oldScriptLen])
		}

		// Create new txOut with the deep copied data and append it to
		// new Tx.
		newTxOut := TxOut{
			Value:    oldTxOut.Value,
			Version:  oldTxOut.Version,
			PkScript: newScript,
		}
		newTx.TxOut = append(newTx.TxOut, &newTxOut)
	}

	return &newTx
}

// decodePrefix decodes a transaction prefix and stores the contents
// in the embedded msgTx.
func (msg *MsgTx) decodePrefix(r io.Reader, pver uint32) error {
	count, err := ReadVarInt(r, pver)
	if err != nil {
		return err
	}

	// Prevent more input transactions than could possibly fit into a
	// message.  It would be possible to cause memory exhaustion and panics
	// without a sane upper bound on this count.
	if count > uint64(maxTxInPerMessage) {
		str := fmt.Sprintf("too many input transactions to fit into "+
			"max message size [count %d, max %d]", count,
			maxTxInPerMessage)
		return messageError("MsgTx.decodePrefix", str)
	}

<<<<<<< HEAD
	// TxIns.
	msg.TxIn = make([]*TxIn, count)
	for i := uint64(0); i < count; i++ {
		ti := TxIn{}
		err = readTxInPrefix(r, pver, msg.Version, &ti)
=======
	// Deserialize the inputs.
	txIns := make([]TxIn, count)
	msg.TxIn = make([]*TxIn, count)
	for i := uint64(0); i < count; i++ {
		ti := &txIns[i]
		err = readTxIn(r, pver, msg.Version, ti)
>>>>>>> 2adfb3b5
		if err != nil {
			return err
		}
		msg.TxIn[i] = ti
	}

	count, err = ReadVarInt(r, pver)
	if err != nil {
		return err
	}

	// Prevent more output transactions than could possibly fit into a
	// message.  It would be possible to cause memory exhaustion and panics
	// without a sane upper bound on this count.
	if count > uint64(maxTxOutPerMessage) {
		str := fmt.Sprintf("too many output transactions to fit into "+
			"max message size [count %d, max %d]", count,
			maxTxOutPerMessage)
		return messageError("MsgTx.decodePrefix", str)
	}

<<<<<<< HEAD
	// TxOuts.
=======
	// Deserialize the outputs.
	txOuts := make([]TxOut, count)
>>>>>>> 2adfb3b5
	msg.TxOut = make([]*TxOut, count)
	for i := uint64(0); i < count; i++ {
		to := &txOuts[i]
		err = readTxOut(r, pver, msg.Version, to)
		if err != nil {
			return err
		}
		msg.TxOut[i] = to
	}

	// Locktime and expiry.
	msg.LockTime, err = binarySerializer.Uint32(r, littleEndian)
	if err != nil {
		return err
	}

	msg.Expiry, err = binarySerializer.Uint32(r, littleEndian)
	if err != nil {
		return err
	}

	return nil
}

func (msg *MsgTx) decodeWitness(r io.Reader, pver uint32, isFull bool) error {
	// Witness only; generate the TxIn list and fill out only the
	// sigScripts.
	if !isFull {
		count, err := ReadVarInt(r, pver)
		if err != nil {
			return err
		}

		// Prevent more input transactions than could possibly fit into a
		// message.  It would be possible to cause memory exhaustion and panics
		// without a sane upper bound on this count.
		if count > uint64(maxTxInPerMessage) {
			str := fmt.Sprintf("too many input transactions to fit into "+
				"max message size [count %d, max %d]", count,
				maxTxInPerMessage)
			return messageError("MsgTx.decodeWitness", str)
		}

		msg.TxIn = make([]*TxIn, count)
		for i := uint64(0); i < count; i++ {
			ti := TxIn{}
			err = readTxInWitness(r, pver, msg.Version, &ti)
			if err != nil {
				return err
			}
			msg.TxIn[i] = &ti
		}
		msg.TxOut = make([]*TxOut, 0)
	} else {
		// We're decoding witnesses from a full transaction, so read in
		// the number of signature scripts, check to make sure it's the
		// same as the number of TxIns we currently have, then fill in
		// the signature scripts.
		count, err := ReadVarInt(r, pver)
		if err != nil {
			return err
		}

		// Don't allow the deserializer to panic by accessing memory
		// that doesn't exist.
		if int(count) != len(msg.TxIn) {
			str := fmt.Sprintf("non equal witness and prefix txin quantities "+
				"(witness %v, prefix %v)", count,
				len(msg.TxIn))
			return messageError("MsgTx.decodeWitness", str)
		}

		// Prevent more input transactions than could possibly fit into a
		// message.  It would be possible to cause memory exhaustion and panics
		// without a sane upper bound on this count.
		if count > uint64(maxTxInPerMessage) {
			str := fmt.Sprintf("too many input transactions to fit into "+
				"max message size [count %d, max %d]", count,
				maxTxInPerMessage)
			return messageError("MsgTx.decodeWitness", str)
		}

		// Read in the witnesses, and copy them into the already generated
		// by decodePrefix TxIns.
		for i := uint64(0); i < count; i++ {
			ti := TxIn{}
			err = readTxInWitness(r, pver, msg.Version, &ti)
			if err != nil {
				return err
			}

			msg.TxIn[i].ValueIn = ti.ValueIn
			msg.TxIn[i].BlockHeight = ti.BlockHeight
			msg.TxIn[i].BlockIndex = ti.BlockIndex
			msg.TxIn[i].SignatureScript = ti.SignatureScript
		}
	}

	return nil
}

// decodeWitnessSigning decodes a witness for signing.
func (msg *MsgTx) decodeWitnessSigning(r io.Reader, pver uint32) error {
	// Witness only for signing; generate the TxIn list and fill out only the
	// sigScripts.
	count, err := ReadVarInt(r, pver)
	if err != nil {
		return err
	}

	// Prevent more input transactions than could possibly fit into a
	// message.  It would be possible to cause memory exhaustion and panics
	// without a sane upper bound on this count.
	if count > uint64(maxTxInPerMessage) {
		str := fmt.Sprintf("too many input transactions to fit into "+
			"max message size [count %d, max %d]", count,
			maxTxInPerMessage)
		return messageError("MsgTx.decodeWitness", str)
	}

	msg.TxIn = make([]*TxIn, count)
	for i := uint64(0); i < count; i++ {
		ti := TxIn{}
		err = readTxInWitnessSigning(r, pver, msg.Version, &ti)
		if err != nil {
			return err
		}
		msg.TxIn[i] = &ti
	}
	msg.TxOut = make([]*TxOut, 0)

	return nil
}

// decodeWitnessValueSigning decodes a witness for signing with value.
func (msg *MsgTx) decodeWitnessValueSigning(r io.Reader, pver uint32) error {
	// Witness only for signing; generate the TxIn list and fill out only the
	// sigScripts.
	count, err := ReadVarInt(r, pver)
	if err != nil {
		return err
	}

	// Prevent more input transactions than could possibly fit into a
	// message.  It would be possible to cause memory exhaustion and panics
	// without a sane upper bound on this count.
	if count > uint64(maxTxInPerMessage) {
		str := fmt.Sprintf("too many input transactions to fit into "+
			"max message size [count %d, max %d]", count,
			maxTxInPerMessage)
		return messageError("MsgTx.decodeWitness", str)
	}

	msg.TxIn = make([]*TxIn, count)
	for i := uint64(0); i < count; i++ {
		ti := TxIn{}
		err = readTxInWitnessValueSigning(r, pver, msg.Version, &ti)
		if err != nil {
			return err
		}
		msg.TxIn[i] = &ti
	}
	msg.TxOut = make([]*TxOut, 0)

	return nil
}

// BtcDecode decodes r using the decred protocol encoding into the receiver.
// This is part of the Message interface implementation.
// See Deserialize for decoding transactions stored to disk, such as in a
// database, as opposed to decoding transactions from the wire.
func (msg *MsgTx) BtcDecode(r io.Reader, pver uint32) error {
	version, err := binarySerializer.Uint32(r, littleEndian)
	if err != nil {
		return err
	}
	msg.Version = int32(version)
	_, mType := msgTxVersionToVars(msg.Version)

	switch {
	case mType == TxSerializeNoWitness:
		err := msg.decodePrefix(r, pver)
		if err != nil {
			return err
		}

	case mType == TxSerializeOnlyWitness:
		err := msg.decodeWitness(r, pver, false)
		if err != nil {
			return err
		}

	case mType == TxSerializeWitnessSigning:
		err := msg.decodeWitnessSigning(r, pver)
		if err != nil {
			return err
		}

	case mType == TxSerializeWitnessValueSigning:
		err := msg.decodeWitnessValueSigning(r, pver)
		if err != nil {
			return err
		}

	case mType == TxSerializeFull:
		err := msg.decodePrefix(r, pver)
		if err != nil {
			return err
		}
		err = msg.decodeWitness(r, pver, true)
		if err != nil {
			return err
		}
	default:
		return messageError("MsgTx.BtcDecode", "unsupported transaction type")
	}

	return nil
}

// LegacyBtcDecode decodes r using the decred protocol encoding into the
// receiver. This is used for the decoding of legacy serialized transactions.
func (msg *MsgTx) LegacyBtcDecode(r io.Reader, pver uint32) error {
	version, err := binarySerializer.Uint32(r, littleEndian)
	if err != nil {
		return err
	}
	msg.Version = int32(version)

	count, err := ReadVarInt(r, pver)
	if err != nil {
		return err
	}

	// Prevent more input transactions than could possibly fit into a
	// message.  It would be possible to cause memory exhaustion and panics
	// without a sane upper bound on this count.
	if count > uint64(maxTxInPerMessage) {
		str := fmt.Sprintf("too many input transactions to fit into "+
			"max message size [count %d, max %d]", count,
			maxTxInPerMessage)
		return messageError("MsgTx.BtcDecode", str)
	}

	msg.TxIn = make([]*TxIn, count)
	for i := uint64(0); i < count; i++ {
		ti := TxIn{}
		err = legacyReadTxIn(r, pver, msg.Version, &ti)
		if err != nil {
			return err
		}
		msg.TxIn[i] = &ti
	}

	count, err = ReadVarInt(r, pver)
	if err != nil {
		return err
	}

	// Prevent more output transactions than could possibly fit into a
	// message.  It would be possible to cause memory exhaustion and panics
	// without a sane upper bound on this count.
	if count > uint64(maxTxOutPerMessage) {
		str := fmt.Sprintf("too many output transactions to fit into "+
			"max message size [count %d, max %d]", count,
			maxTxOutPerMessage)
		return messageError("MsgTx.BtcDecode", str)
	}

	msg.TxOut = make([]*TxOut, count)
	for i := uint64(0); i < count; i++ {
		to := TxOut{}
		err = legacyReadTxOut(r, pver, msg.Version, &to)
		if err != nil {
			return err
		}
		msg.TxOut[i] = &to
	}

	msg.LockTime, err = binarySerializer.Uint32(r, littleEndian)
	if err != nil {
		return err
	}

	return nil
}

// Deserialize decodes a transaction from r into the receiver using a format
// that is suitable for long-term storage such as a database while respecting
// the Version field in the transaction.  This function differs from BtcDecode
// in that BtcDecode decodes from the Decred wire protocol as it was sent
// across the network.  The wire encoding can technically differ depending on
// the protocol version and doesn't even really need to match the format of a
// stored transaction at all.  As of the time this comment was written, the
// encoded transaction is the same in both instances, but there is a distinct
// difference and separating the two allows the API to be flexible enough to
// deal with changes.
func (msg *MsgTx) Deserialize(r io.Reader) error {
	// At the current time, there is no difference between the wire encoding
	// at protocol version 0 and the stable long-term storage format.  As
	// a result, make use of BtcDecode.
	return msg.BtcDecode(r, 0)
}

// LegacyDeserialize decodes a transaction that has been encoded in the legacy
// Decred format.
func (msg *MsgTx) LegacyDeserialize(r io.Reader) error {
	// At the current time, there is no difference between the wire encoding
	// at protocol version 0 and the stable long-term storage format.  As
	// a result, make use of BtcDecode.
	return msg.LegacyBtcDecode(r, 0)
}

// FromBytes deserializes a transaction byte slice.
func (msg *MsgTx) FromBytes(b []byte) error {
	r := bytes.NewReader(b)
	return msg.Deserialize(r)
}

// encodePrefix encodes a transaction prefix into a writer.
func (msg *MsgTx) encodePrefix(w io.Writer, pver uint32) error {
	count := uint64(len(msg.TxIn))
	err := WriteVarInt(w, pver, count)
	if err != nil {
		return err
	}

	for _, ti := range msg.TxIn {
		err = writeTxInPrefix(w, pver, msg.Version, ti)
		if err != nil {
			return err
		}
	}

	count = uint64(len(msg.TxOut))
	err = WriteVarInt(w, pver, count)
	if err != nil {
		return err
	}

	for _, to := range msg.TxOut {
		err = writeTxOut(w, pver, msg.Version, to)
		if err != nil {
			return err
		}
	}

	err = binarySerializer.PutUint32(w, littleEndian, msg.LockTime)
	if err != nil {
		return err
	}

	err = binarySerializer.PutUint32(w, littleEndian, msg.Expiry)
	if err != nil {
		return err
	}

	return nil
}

// encodeWitness encodes a transaction witness into a writer.
func (msg *MsgTx) encodeWitness(w io.Writer, pver uint32) error {
	count := uint64(len(msg.TxIn))
	err := WriteVarInt(w, pver, count)
	if err != nil {
		return err
	}

	for _, ti := range msg.TxIn {
		err = writeTxInWitness(w, pver, msg.Version, ti)
		if err != nil {
			return err
		}
	}

	return nil
}

// encodeWitnessSigning encodes a transaction witness into a writer for signing.
func (msg *MsgTx) encodeWitnessSigning(w io.Writer, pver uint32) error {
	count := uint64(len(msg.TxIn))
	err := WriteVarInt(w, pver, count)
	if err != nil {
		return err
	}

	for _, ti := range msg.TxIn {
		err = writeTxInWitnessSigning(w, pver, msg.Version, ti)
		if err != nil {
			return err
		}
	}

	return nil
}

// encodeWitnessValueSigning encodes a transaction witness into a writer for
// signing, with the value included.
func (msg *MsgTx) encodeWitnessValueSigning(w io.Writer, pver uint32) error {
	count := uint64(len(msg.TxIn))
	err := WriteVarInt(w, pver, count)
	if err != nil {
		return err
	}

	for _, ti := range msg.TxIn {
		err = writeTxInWitnessValueSigning(w, pver, msg.Version, ti)
		if err != nil {
			return err
		}
	}

	return nil
}

// BtcEncode encodes the receiver to w using the Decred protocol encoding.
// This is part of the Message interface implementation.
// See Serialize for encoding transactions to be stored to disk, such as in a
// database, as opposed to encoding transactions for the wire.
func (msg *MsgTx) BtcEncode(w io.Writer, pver uint32) error {
	err := binarySerializer.PutUint32(w, littleEndian, uint32(msg.Version))
	if err != nil {
		return err
	}
	_, mType := msgTxVersionToVars(msg.Version)

	switch {
	case mType == TxSerializeNoWitness:
		err := msg.encodePrefix(w, pver)
		if err != nil {
			return err
		}

	case mType == TxSerializeOnlyWitness:
		err := msg.encodeWitness(w, pver)
		if err != nil {
			return err
		}

	case mType == TxSerializeWitnessSigning:
		err := msg.encodeWitnessSigning(w, pver)
		if err != nil {
			return err
		}

	case mType == TxSerializeWitnessValueSigning:
		err := msg.encodeWitnessValueSigning(w, pver)
		if err != nil {
			return err
		}

	case mType == TxSerializeFull:
		err := msg.encodePrefix(w, pver)
		if err != nil {
			return err
		}
		err = msg.encodeWitness(w, pver)
		if err != nil {
			return err
		}

	default:
		return messageError("MsgTx.BtcEncode", "unsupported transaction type")
	}

	return nil
}

// LegacyBtcEncode encodes the receiver to w using the Decred protocol encoding.
// This is for transactions encoded in the legacy encoding, for compatibility.
func (msg *MsgTx) LegacyBtcEncode(w io.Writer, pver uint32) error {
	err := binarySerializer.PutUint32(w, littleEndian, uint32(msg.Version))
	if err != nil {
		return err
	}

	count := uint64(len(msg.TxIn))
	err = WriteVarInt(w, pver, count)
	if err != nil {
		return err
	}

	for _, ti := range msg.TxIn {
		err = legacyWriteTxIn(w, pver, msg.Version, ti)
		if err != nil {
			return err
		}
	}

	count = uint64(len(msg.TxOut))
	err = WriteVarInt(w, pver, count)
	if err != nil {
		return err
	}

	for _, to := range msg.TxOut {
		err = legacyWriteTxOut(w, pver, msg.Version, to)
		if err != nil {
			return err
		}
	}

	err = binarySerializer.PutUint32(w, littleEndian, msg.LockTime)
	if err != nil {
		return err
	}

	return nil
}

// Serialize encodes the transaction to w using a format that suitable for
// long-term storage such as a database while respecting the Version field in
// the transaction.  This function differs from BtcEncode in that BtcEncode
// encodes the transaction to the decred wire protocol in order to be sent
// across the network.  The wire encoding can technically differ depending on
// the protocol version and doesn't even really need to match the format of a
// stored transaction at all.  As of the time this comment was written, the
// encoded transaction is the same in both instances, but there is a distinct
// difference and separating the two allows the API to be flexible enough to
// deal with changes.
func (msg *MsgTx) Serialize(w io.Writer) error {
	// At the current time, there is no difference between the wire encoding
	// at protocol version 0 and the stable long-term storage format.  As
	// a result, make use of BtcEncode.
	return msg.BtcEncode(w, 0)
}

// LegacySerialize encodes the transaction in decred legacy format, for
// compatibility.
func (msg *MsgTx) LegacySerialize(w io.Writer) error {
	// At the current time, there is no difference between the wire encoding
	// at protocol version 0 and the stable long-term storage format.  As
	// a result, make use of BtcEncode.
	return msg.LegacyBtcEncode(w, 0)
}

// Bytes returns the serialized form of the transaction in bytes.
func (msg *MsgTx) Bytes() ([]byte, error) {
	// Serialize the MsgTx.
	var w bytes.Buffer
	err := msg.Serialize(&w)
	if err != nil {
		return nil, err
	}
	return w.Bytes(), nil
}

// BytesPrefix returns the serialized form of the transaction prefix in bytes.
func (msg *MsgTx) BytesPrefix() ([]byte, error) {
	mtxCopy := msg.shallowCopyForSerializing(NoWitnessMsgTxVersion())

	var w bytes.Buffer
	err := mtxCopy.Serialize(&w)
	if err != nil {
		return nil, err
	}
	return w.Bytes(), nil
}

// BytesWitness returns the serialized form of the transaction prefix in bytes.
func (msg *MsgTx) BytesWitness() ([]byte, error) {
	mtxCopy := msg.shallowCopyForSerializing(WitnessOnlyMsgTxVersion())

	var w bytes.Buffer
	err := mtxCopy.Serialize(&w)
	if err != nil {
		return nil, err
	}
	return w.Bytes(), nil
}

// SerializeSize returns the number of bytes it would take to serialize the
// the transaction.
func (msg *MsgTx) SerializeSize() int {
	_, mType := msgTxVersionToVars(msg.Version)

	// Unknown type return 0.
	n := 0
	switch {
	case mType == TxSerializeNoWitness:
		// Version 4 bytes + LockTime 4 bytes + Expiry 4 bytes +
		// Serialized varint size for the number of transaction
		// inputs and outputs.
		n = 12 + VarIntSerializeSize(uint64(len(msg.TxIn))) +
			VarIntSerializeSize(uint64(len(msg.TxOut)))

		for _, txIn := range msg.TxIn {
			n += txIn.SerializeSizePrefix()
		}
		for _, txOut := range msg.TxOut {
			n += txOut.SerializeSize()
		}

	case mType == TxSerializeOnlyWitness:
		// Version 4 bytes + Serialized varint size for the
		// number of transaction signatures.
		n = 4 + VarIntSerializeSize(uint64(len(msg.TxIn)))

		for _, txIn := range msg.TxIn {
			n += txIn.SerializeSizeWitness()
		}

	case mType == TxSerializeWitnessSigning:
		// Version 4 bytes + Serialized varint size for the
		// number of transaction signatures.
		n = 4 + VarIntSerializeSize(uint64(len(msg.TxIn)))

		for _, txIn := range msg.TxIn {
			n += txIn.SerializeSizeWitnessSigning()
		}

	case mType == TxSerializeWitnessValueSigning:
		// Version 4 bytes + Serialized varint size for the
		// number of transaction signatures.
		n = 4 + VarIntSerializeSize(uint64(len(msg.TxIn)))

		for _, txIn := range msg.TxIn {
			n += txIn.SerializeSizeWitnessValueSigning()
		}

	case mType == TxSerializeFull:
		// Version 4 bytes + LockTime 4 bytes + Expiry 4 bytes + Serialized
		// varint size for the number of transaction inputs (x2) and
		// outputs. The number of inputs is added twice because it's
		// encoded once in both the witness and the prefix.
		n = 12 + VarIntSerializeSize(uint64(len(msg.TxIn))) +
			VarIntSerializeSize(uint64(len(msg.TxIn))) +
			VarIntSerializeSize(uint64(len(msg.TxOut)))

		for _, txIn := range msg.TxIn {
			n += txIn.SerializeSizePrefix()
		}
		for _, txIn := range msg.TxIn {
			n += txIn.SerializeSizeWitness()
		}
		for _, txOut := range msg.TxOut {
			n += txOut.SerializeSize()
		}
	}

	return n
}

// LegacySerializeSize returns the number of bytes it would take to serialize
// the transaction.
func (msg *MsgTx) LegacySerializeSize() int {
	// Version 4 bytes + LockTime 4 bytes + Expiry 4 bytes + Serialized
	// varint size for the number of transaction inputs and outputs.
	n := 12 + VarIntSerializeSize(uint64(len(msg.TxIn))) +
		VarIntSerializeSize(uint64(len(msg.TxOut)))

	for _, txIn := range msg.TxIn {
		n += txIn.LegacySerializeSize()
	}

	for _, txOut := range msg.TxOut {
		n += txOut.SerializeSize()
	}

	return n
}

// Command returns the protocol command string for the message.  This is part
// of the Message interface implementation.
func (msg *MsgTx) Command() string {
	return CmdTx
}

// MaxPayloadLength returns the maximum length the payload can be for the
// receiver.  This is part of the Message interface implementation.
func (msg *MsgTx) MaxPayloadLength(pver uint32) uint32 {
	return MaxBlockPayload
}

// PkScriptLocs returns a slice containing the start of each public key script
// within the raw serialized transaction.  The caller can easily obtain the
// length of each script by using len on the script available via the
// appropriate transaction output entry.
// TODO: Make this work for all serialization types, not just the full
// serialization type.
func (msg *MsgTx) PkScriptLocs() []int {
	// Return nil for witness-only tx.
	numTxOut := len(msg.TxOut)
	if numTxOut == 0 {
		return nil
	}

	// The starting offset in the serialized transaction of the first
	// transaction output is:
	//
	// Version 4 bytes + serialized varint size for the number of
	// transaction inputs and outputs + serialized size of each transaction
	// input.
	n := 4 + VarIntSerializeSize(uint64(len(msg.TxIn))) +
		VarIntSerializeSize(uint64(numTxOut))
	for _, txIn := range msg.TxIn {
		n += txIn.SerializeSizePrefix()
	}

	// Calculate and set the appropriate offset for each public key script.
	pkScriptLocs := make([]int, numTxOut)
	for i, txOut := range msg.TxOut {
		// The offset of the script in the transaction output is:
		//
		// Value 8 bytes + version 2 bytes + serialized varint size
		// for the length of PkScript.
		n += 8 + 2 + VarIntSerializeSize(uint64(len(txOut.PkScript)))
		pkScriptLocs[i] = n
		n += len(txOut.PkScript)
	}

	return pkScriptLocs
}

// LegacyPkScriptLocs returns a slice containing the start of each public key
// script within the raw serialized transaction.  The caller can easily obtain
// the length of each script by using len on the script available via the
// appropriate transaction output entry. This is for legacy decred format.
func (msg *MsgTx) LegacyPkScriptLocs() []int {
	numTxOut := len(msg.TxOut)
	if numTxOut == 0 {
		return nil
	}

	// The starting offset in the serialized transaction of the first
	// transaction output is:
	//
	// Version 4 bytes + serialized varint size for the number of
	// transaction inputs and outputs + serialized size of each transaction
	// input.
	n := 4 + VarIntSerializeSize(uint64(len(msg.TxIn))) +
		VarIntSerializeSize(uint64(numTxOut))
	for _, txIn := range msg.TxIn {
		n += txIn.LegacySerializeSize()
	}

	// Calculate and set the appropriate offset for each public key script.
	pkScriptLocs := make([]int, numTxOut)
	for i, txOut := range msg.TxOut {
		// The offset of the script in the transaction output is:
		//
		// Value 8 bytes + serialized varint size for the length of
		// PkScript.
		n += 8 + VarIntSerializeSize(uint64(len(txOut.PkScript)))
		pkScriptLocs[i] = n
		n += len(txOut.PkScript)
	}

	return pkScriptLocs
}

// NewMsgTx returns a new decred tx message that conforms to the Message
// interface.  The return instance has a default version of TxVersion and there
// are no transaction inputs or outputs.  Also, the lock time is set to zero
// to indicate the transaction is valid immediately as opposed to some time in
// future.
func NewMsgTx() *MsgTx {
	return &MsgTx{
		Version: DefaultMsgTxVersion(),
		TxIn:    make([]*TxIn, 0, defaultTxInOutAlloc),
		TxOut:   make([]*TxOut, 0, defaultTxInOutAlloc),
	}
}

// ReadOutPoint reads the next sequence of bytes from r as an OutPoint.
func ReadOutPoint(r io.Reader, pver uint32, version int32, op *OutPoint) error {
	_, err := io.ReadFull(r, op.Hash[:])
	if err != nil {
		return err
	}

	op.Index, err = binarySerializer.Uint32(r, littleEndian)
	if err != nil {
		return err
	}

	tree, err := binarySerializer.Uint8(r)
	if err != nil {
		return err
	}
	op.Tree = int8(tree)

	return nil
}

// WriteOutPoint encodes op to the decred protocol encoding for an OutPoint
// to w.
func WriteOutPoint(w io.Writer, pver uint32, version int32, op *OutPoint) error {
	_, err := w.Write(op.Hash[:])
	if err != nil {
		return err
	}

	err = binarySerializer.PutUint32(w, littleEndian, op.Index)
	if err != nil {
		return err
	}

	err = binarySerializer.PutUint8(w, uint8(op.Tree))
	if err != nil {
		return err
	}

	return nil
}

// legacyReadOutPoint reads the next sequence of bytes from r as a legacy
// Decred OutPoint.
func legacyReadOutPoint(r io.Reader, pver uint32, version int32,
	op *OutPoint) error {
	_, err := io.ReadFull(r, op.Hash[:])
	if err != nil {
		return err
	}

	op.Index, err = binarySerializer.Uint32(r, littleEndian)
	if err != nil {
		return err
	}

	return nil
}

// legacyWriteOutPoint encodes op to the decred protocol encoding for a legacy
// Decred OutPoint to w.
func legacyWriteOutPoint(w io.Writer, pver uint32, version int32,
	op *OutPoint) error {
	_, err := w.Write(op.Hash[:])
	if err != nil {
		return err
	}

	err = binarySerializer.PutUint32(w, littleEndian, op.Index)
	if err != nil {
		return err
	}

	return nil
}

// readTxInPrefix reads the next sequence of bytes from r as a transaction input
// (TxIn) in the transaction prefix.
func readTxInPrefix(r io.Reader, pver uint32, version int32, ti *TxIn) error {
	if version == WitnessOnlyMsgTxVersion() {
		return messageError("readTxInPrefix",
			"tried to read a prefix input for a witness only tx")
	}

	// Outpoint.
	var op OutPoint
	err := ReadOutPoint(r, pver, version, &op)
	if err != nil {
		return err
	}
	ti.PreviousOutPoint = op

	// Sequence.
	ti.Sequence, err = binarySerializer.Uint32(r, littleEndian)
	if err != nil {
		return err
	}

	return nil
}

// readTxInWitness reads the next sequence of bytes from r as a transaction input
// (TxIn) in the transaction witness.
func readTxInWitness(r io.Reader, pver uint32, version int32, ti *TxIn) error {
	// ValueIn.
	valueIn, err := binarySerializer.Uint64(r, littleEndian)
	if err != nil {
		return err
	}
	ti.ValueIn = int64(valueIn)

	// BlockHeight.
	ti.BlockHeight, err = binarySerializer.Uint32(r, littleEndian)
	if err != nil {
		return err
	}

	// BlockIndex.
	ti.BlockIndex, err = binarySerializer.Uint32(r, littleEndian)
	if err != nil {
		return err
	}

	// Signature script.
	ti.SignatureScript, err = ReadVarBytes(r, pver, MaxMessagePayload,
		"transaction input signature script")
	if err != nil {
		return err
	}

	return nil
}

// readTxInWitnessSigning reads a TxIn witness for signing.
func readTxInWitnessSigning(r io.Reader, pver uint32, version int32,
	ti *TxIn) error {
	var err error

	// Signature script.
	ti.SignatureScript, err = ReadVarBytes(r, pver, MaxMessagePayload,
		"transaction input signature script")
	if err != nil {
		return err
	}

	return nil
}

// readTxInWitnessValueSigning reads a TxIn witness for signing with value
// included.
func readTxInWitnessValueSigning(r io.Reader, pver uint32, version int32,
	ti *TxIn) error {
	// ValueIn.
	valueIn, err := binarySerializer.Uint64(r, littleEndian)
	if err != nil {
		return err
	}
	ti.ValueIn = int64(valueIn)

	// Signature script.
	ti.SignatureScript, err = ReadVarBytes(r, pver, MaxMessagePayload,
		"transaction input signature script")
	if err != nil {
		return err
	}

	return nil
}

// readTxInPrefix reads the next sequence of bytes from r as a transaction input
// (TxIn) in the transaction prefix.
func legacyReadTxIn(r io.Reader, pver uint32, version int32, ti *TxIn) error {
	var op OutPoint
	err := legacyReadOutPoint(r, pver, version, &op)
	if err != nil {
		return err
	}
	ti.PreviousOutPoint = op

	ti.SignatureScript, err = ReadVarBytes(r, pver, MaxMessagePayload,
		"transaction input signature script")
	if err != nil {
		return err
	}

	ti.Sequence, err = binarySerializer.Uint32(r, littleEndian)
	if err != nil {
		return err
	}

	return nil
}

// legacyWriteTxIn encodes ti to the decred protocol encoding for a transaction
// input (TxIn) to w for decred legacy format.
func legacyWriteTxIn(w io.Writer, pver uint32, version int32, ti *TxIn) error {
	err := legacyWriteOutPoint(w, pver, version, &ti.PreviousOutPoint)
	if err != nil {
		return err
	}

	err = WriteVarBytes(w, pver, ti.SignatureScript)
	if err != nil {
		return err
	}

	err = binarySerializer.PutUint32(w, littleEndian, ti.Sequence)
	if err != nil {
		return err
	}

	return nil
}

// writeTxInPrefixs encodes ti to the decred protocol encoding for a transaction
// input (TxIn) prefix to w.
func writeTxInPrefix(w io.Writer, pver uint32, version int32, ti *TxIn) error {
	err := WriteOutPoint(w, pver, version, &ti.PreviousOutPoint)
	if err != nil {
		return err
	}

	err = binarySerializer.PutUint32(w, littleEndian, ti.Sequence)
	if err != nil {
		return err
	}

	return nil
}

// writeTxWitness encodes ti to the decred protocol encoding for a transaction
// input (TxIn) witness to w.
func writeTxInWitness(w io.Writer, pver uint32, version int32, ti *TxIn) error {
	// ValueIn.
	err := binarySerializer.PutUint64(w, littleEndian, uint64(ti.ValueIn))
	if err != nil {
		return err
	}

	// BlockHeight.
	err = binarySerializer.PutUint32(w, littleEndian, ti.BlockHeight)
	if err != nil {
		return err
	}

	// BlockIndex.
	binarySerializer.PutUint32(w, littleEndian, ti.BlockIndex)
	if err != nil {
		return err
	}

	// Write the signature script.
	err = WriteVarBytes(w, pver, ti.SignatureScript)
	if err != nil {
		return err
	}

	return nil
}

// writeTxInWitnessSigning encodes ti to the decred protocol encoding for a
// transaction input (TxIn) witness to w for signing.
func writeTxInWitnessSigning(w io.Writer, pver uint32, version int32,
	ti *TxIn) error {
	var err error

	// Only write the signature script.
	err = WriteVarBytes(w, pver, ti.SignatureScript)
	if err != nil {
		return err
	}

	return nil
}

// writeTxInWitnessValueSigning encodes ti to the decred protocol encoding for a
// transaction input (TxIn) witness to w for signing with value included.
func writeTxInWitnessValueSigning(w io.Writer, pver uint32, version int32,
	ti *TxIn) error {
	var err error

	// ValueIn.
	err = binarySerializer.PutUint64(w, littleEndian, uint64(ti.ValueIn))
	if err != nil {
		return err
	}

	// Signature script.
	err = WriteVarBytes(w, pver, ti.SignatureScript)
	if err != nil {
		return err
	}

	return nil
}

// readTxOut reads the next sequence of bytes from r as a transaction output
// (TxOut).
func readTxOut(r io.Reader, pver uint32, version int32, to *TxOut) error {
	value, err := binarySerializer.Uint64(r, littleEndian)
	if err != nil {
		return err
	}
	to.Value = int64(value)

	to.Version, err = binarySerializer.Uint16(r, littleEndian)
	if err != nil {
		return err
	}

	to.PkScript, err = ReadVarBytes(r, pver, MaxMessagePayload,
		"transaction output public key script")
	if err != nil {
		return err
	}

	return nil
}

// writeTxOut encodes to into the decred protocol encoding for a transaction
// output (TxOut) to w.
func writeTxOut(w io.Writer, pver uint32, version int32, to *TxOut) error {
	err := binarySerializer.PutUint64(w, littleEndian, uint64(to.Value))
	if err != nil {
		return err
	}

	err = binarySerializer.PutUint16(w, littleEndian, to.Version)
	if err != nil {
		return err
	}

	err = WriteVarBytes(w, pver, to.PkScript)
	if err != nil {
		return err
	}
	return nil
}

// legacyReadTxOut reads the next sequence of bytes from r as a transaction output
// (TxOut) in legacy Decred format (for tests).
func legacyReadTxOut(r io.Reader, pver uint32, version int32, to *TxOut) error {
	value, err := binarySerializer.Uint64(r, littleEndian)
	if err != nil {
		return err
	}
	to.Value = int64(value)

	to.PkScript, err = ReadVarBytes(r, pver, MaxMessagePayload,
		"transaction output public key script")
	if err != nil {
		return err
	}

	return nil
}

// legacyWriteTxOut encodes to into the decred protocol encoding for a transaction
// output (TxOut) to w in legacy Decred format (for tests).
func legacyWriteTxOut(w io.Writer, pver uint32, version int32, to *TxOut) error {
	err := binarySerializer.PutUint64(w, littleEndian, uint64(to.Value))
	if err != nil {
		return err
	}

	err = WriteVarBytes(w, pver, to.PkScript)
	if err != nil {
		return err
	}
	return nil
}

// IsSupportedMsgTxVersion returns if a transaction version is supported or not.
// Currently, inclusion into the memory pool (and thus blocks) only supports
// the DefaultMsgTxVersion.
func IsSupportedMsgTxVersion(msgTx *MsgTx) bool {
	if msgTx.Version == DefaultMsgTxVersion() {
		return true
	}
	return false
}<|MERGE_RESOLUTION|>--- conflicted
+++ resolved
@@ -572,20 +572,12 @@
 		return messageError("MsgTx.decodePrefix", str)
 	}
 
-<<<<<<< HEAD
 	// TxIns.
-	msg.TxIn = make([]*TxIn, count)
-	for i := uint64(0); i < count; i++ {
-		ti := TxIn{}
-		err = readTxInPrefix(r, pver, msg.Version, &ti)
-=======
-	// Deserialize the inputs.
 	txIns := make([]TxIn, count)
 	msg.TxIn = make([]*TxIn, count)
 	for i := uint64(0); i < count; i++ {
 		ti := &txIns[i]
-		err = readTxIn(r, pver, msg.Version, ti)
->>>>>>> 2adfb3b5
+		err = readTxInPrefix(r, pver, msg.Version, ti)
 		if err != nil {
 			return err
 		}
@@ -607,12 +599,8 @@
 		return messageError("MsgTx.decodePrefix", str)
 	}
 
-<<<<<<< HEAD
 	// TxOuts.
-=======
-	// Deserialize the outputs.
 	txOuts := make([]TxOut, count)
->>>>>>> 2adfb3b5
 	msg.TxOut = make([]*TxOut, count)
 	for i := uint64(0); i < count; i++ {
 		to := &txOuts[i]
@@ -656,14 +644,15 @@
 			return messageError("MsgTx.decodeWitness", str)
 		}
 
+		txIns := make([]TxIn, count)
 		msg.TxIn = make([]*TxIn, count)
 		for i := uint64(0); i < count; i++ {
-			ti := TxIn{}
-			err = readTxInWitness(r, pver, msg.Version, &ti)
+			ti := &txIns[i]
+			err = readTxInWitness(r, pver, msg.Version, ti)
 			if err != nil {
 				return err
 			}
-			msg.TxIn[i] = &ti
+			msg.TxIn[i] = ti
 		}
 		msg.TxOut = make([]*TxOut, 0)
 	} else {
@@ -697,9 +686,10 @@
 
 		// Read in the witnesses, and copy them into the already generated
 		// by decodePrefix TxIns.
+		txIns := make([]TxIn, count)
 		for i := uint64(0); i < count; i++ {
-			ti := TxIn{}
-			err = readTxInWitness(r, pver, msg.Version, &ti)
+			ti := &txIns[i]
+			err = readTxInWitness(r, pver, msg.Version, ti)
 			if err != nil {
 				return err
 			}
@@ -733,14 +723,15 @@
 		return messageError("MsgTx.decodeWitness", str)
 	}
 
+	txIns := make([]TxIn, count)
 	msg.TxIn = make([]*TxIn, count)
 	for i := uint64(0); i < count; i++ {
-		ti := TxIn{}
-		err = readTxInWitnessSigning(r, pver, msg.Version, &ti)
-		if err != nil {
-			return err
-		}
-		msg.TxIn[i] = &ti
+		ti := &txIns[i]
+		err = readTxInWitnessSigning(r, pver, msg.Version, ti)
+		if err != nil {
+			return err
+		}
+		msg.TxIn[i] = ti
 	}
 	msg.TxOut = make([]*TxOut, 0)
 
@@ -766,14 +757,15 @@
 		return messageError("MsgTx.decodeWitness", str)
 	}
 
+	txIns := make([]TxIn, count)
 	msg.TxIn = make([]*TxIn, count)
 	for i := uint64(0); i < count; i++ {
-		ti := TxIn{}
-		err = readTxInWitnessValueSigning(r, pver, msg.Version, &ti)
-		if err != nil {
-			return err
-		}
-		msg.TxIn[i] = &ti
+		ti := &txIns[i]
+		err = readTxInWitnessValueSigning(r, pver, msg.Version, ti)
+		if err != nil {
+			return err
+		}
+		msg.TxIn[i] = ti
 	}
 	msg.TxOut = make([]*TxOut, 0)
 
@@ -857,14 +849,16 @@
 		return messageError("MsgTx.BtcDecode", str)
 	}
 
+	// Deserialize the inputs.
+	txIns := make([]TxIn, count)
 	msg.TxIn = make([]*TxIn, count)
 	for i := uint64(0); i < count; i++ {
-		ti := TxIn{}
-		err = legacyReadTxIn(r, pver, msg.Version, &ti)
-		if err != nil {
-			return err
-		}
-		msg.TxIn[i] = &ti
+		ti := &txIns[i]
+		err = legacyReadTxIn(r, pver, msg.Version, ti)
+		if err != nil {
+			return err
+		}
+		msg.TxIn[i] = ti
 	}
 
 	count, err = ReadVarInt(r, pver)
@@ -882,14 +876,16 @@
 		return messageError("MsgTx.BtcDecode", str)
 	}
 
+	// Deserialize the outputs.
+	txOuts := make([]TxOut, count)
 	msg.TxOut = make([]*TxOut, count)
 	for i := uint64(0); i < count; i++ {
-		to := TxOut{}
-		err = legacyReadTxOut(r, pver, msg.Version, &to)
-		if err != nil {
-			return err
-		}
-		msg.TxOut[i] = &to
+		to := &txOuts[i]
+		err = legacyReadTxOut(r, pver, msg.Version, to)
+		if err != nil {
+			return err
+		}
+		msg.TxOut[i] = to
 	}
 
 	msg.LockTime, err = binarySerializer.Uint32(r, littleEndian)
