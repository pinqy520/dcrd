// Copyright (c) 2013-2015 The btcsuite developers
// Copyright (c) 2015-2016 The Decred developers
// Use of this source code is governed by an ISC
// license that can be found in the LICENSE file.

package wire

import (
	"bytes"
	"encoding/binary"
	"fmt"
	"io"
	"strconv"

	"github.com/decred/dcrd/chaincfg/chainhash"
)

const (
	// TxVersion is the current latest supported transaction version.
	TxVersion uint16 = 1

	// MaxTxInSequenceNum is the maximum sequence number the sequence field
	// of a transaction input can be.
	MaxTxInSequenceNum uint32 = 0xffffffff

	// MaxPrevOutIndex is the maximum index the index field of a previous
	// outpoint can be.
	MaxPrevOutIndex uint32 = 0xffffffff

	// NoExpiryValue is the value of expiry that indicates the transaction
	// has no expiry.
	NoExpiryValue uint32 = 0

	// NullValueIn is a null value for an input witness.
	NullValueIn int64 = -1

	// NullBlockHeight is the null value for an input witness. It references
	// the genesis block.
	NullBlockHeight uint32 = 0x00000000

	// NullBlockIndex is the null transaction index in a block for an input
	// witness.
	NullBlockIndex uint32 = 0xffffffff

	// DefaultPkScriptVersion is the default pkScript version, referring to
	// extended Decred script.
	DefaultPkScriptVersion uint16 = 0x0000
)

const (
	// defaultTxInOutAlloc is the default size used for the backing array
	// for transaction inputs and outputs.  The array will dynamically grow
	// as needed, but this figure is intended to provide enough space for
	// the number of inputs and outputs in a typical transaction without
	// needing to grow the backing array multiple times.
	defaultTxInOutAlloc = 15

	// minTxInPayload is the minimum payload size for a transaction input.
	// PreviousOutPoint.Hash + PreviousOutPoint.Index 4 bytes +
	// PreviousOutPoint.Tree 1 byte + Varint for SignatureScript length 1
	// byte + Sequence 4 bytes.
	minTxInPayload = 11 + chainhash.HashSize

	// maxTxInPerMessage is the maximum number of transactions inputs that
	// a transaction which fits into a message could possibly have.
	maxTxInPerMessage = (MaxMessagePayload / minTxInPayload) + 1

	// minTxOutPayload is the minimum payload size for a transaction output.
	// Value 8 bytes + Varint for PkScript length 1 byte.
	minTxOutPayload = 9

	// maxTxOutPerMessage is the maximum number of transactions outputs that
	// a transaction which fits into a message could possibly have.
	maxTxOutPerMessage = (MaxMessagePayload / minTxOutPayload) + 1

	// minTxPayload is the minimum payload size for any full encoded
	// (prefix and witness transaction). Note that any realistically
	// usable transaction must have at least one input or output, but
	// that is a rule enforced at a higher layer, so it is intentionally
	// not included here.
	// Version 4 bytes + Varint number of transaction inputs 1 byte + Varint
<<<<<<< HEAD
	// number of transaction outputs 1 byte + Varint representing the number
	// of transaction signatures + LockTime 4 bytes + Expiry 4 bytes + min
	// input payload + min output payload.
	minTxPayload = 4 + 1 + 1 + 1 + 4 + 4
)

// TxSerializeType is a uint16 representing the serialized type of transaction
// this msgTx is. You can use a bitmask for this too, but Decred just splits
// the int32 version into 2x uint16s so that you have:
//  {
//    uint16 type
//    uint16 version
//  }
type TxSerializeType uint16

// The differente possible values for TxSerializeType.
const (
	TxSerializeFull = TxSerializeType(iota)
	TxSerializeNoWitness
	TxSerializeOnlyWitness
	TxSerializeWitnessSigning
	TxSerializeWitnessValueSigning
)

// TODO replace all these with predeclared int32 or [4]byte cj

// DefaultMsgTxVersion returns the default version int32 (serialize the tx
// fully, version number 1).
func DefaultMsgTxVersion() int32 {
	verBytes := make([]byte, 4, 4)
	binary.LittleEndian.PutUint16(verBytes[0:2], TxVersion)
	binary.LittleEndian.PutUint16(verBytes[2:4], uint16(TxSerializeFull))
	ver := binary.LittleEndian.Uint32(verBytes)
	return int32(ver)
}

// NoWitnessMsgTxVersion returns the witness free serializing int32 (serialize
// the tx without witness, version number 1).
func NoWitnessMsgTxVersion() int32 {
	verBytes := make([]byte, 4, 4)
	binary.LittleEndian.PutUint16(verBytes[0:2], TxVersion)
	binary.LittleEndian.PutUint16(verBytes[2:4], uint16(TxSerializeNoWitness))
	ver := binary.LittleEndian.Uint32(verBytes)
	return int32(ver)
}

// WitnessOnlyMsgTxVersion returns the witness only version int32 (serialize
// the tx witness, version number 1).
func WitnessOnlyMsgTxVersion() int32 {
	verBytes := make([]byte, 4, 4)
	binary.LittleEndian.PutUint16(verBytes[0:2], TxVersion)
	binary.LittleEndian.PutUint16(verBytes[2:4], uint16(TxSerializeOnlyWitness))
	ver := binary.LittleEndian.Uint32(verBytes)
	return int32(ver)
}

// WitnessSigningMsgTxVersion returns the witness only version int32 (serialize
// the tx witness for signing, version number 1).
func WitnessSigningMsgTxVersion() int32 {
	verBytes := make([]byte, 4, 4)
	binary.LittleEndian.PutUint16(verBytes[0:2], TxVersion)
	binary.LittleEndian.PutUint16(verBytes[2:4], uint16(TxSerializeWitnessSigning))
	ver := binary.LittleEndian.Uint32(verBytes)
	return int32(ver)
}

// WitnessValueSigningMsgTxVersion returns the witness only version int32
// (serialize the tx witness for signing with value, version number 1).
func WitnessValueSigningMsgTxVersion() int32 {
	verBytes := make([]byte, 4, 4)
	binary.LittleEndian.PutUint16(verBytes[0:2], TxVersion)
	binary.LittleEndian.PutUint16(verBytes[2:4],
		uint16(TxSerializeWitnessValueSigning))
	ver := binary.LittleEndian.Uint32(verBytes)
	return int32(ver)
}

// OutPoint defines a decred data type that is used to track previous
=======
	// number of transaction outputs 1 byte + LockTime 4 bytes + min input
	// payload + min output payload.
	minTxPayload = 10

	// freeListMaxScriptSize is the size of each buffer in the free list
	// that	is used for deserializing scripts from the wire before they are
	// concatenated into a single contiguous buffers.  This value was chosen
	// because it is slightly more than twice the size of the vast majority
	// of all "standard" scripts.  Larger scripts are still deserialized
	// properly as the free list will simply be bypassed for them.
	freeListMaxScriptSize = 512

	// freeListMaxItems is the number of buffers to keep in the free list
	// to use for script deserialization.  This value allows up to 100
	// scripts per transaction being simultaneously deserialized by 125
	// peers.  Thus, the peak usage of the free list is 12,500 * 512 =
	// 6,400,000 bytes.
	freeListMaxItems = 12500
)

// scriptFreeList defines a free list of byte slices (up to the maximum number
// defined by the freeListMaxItems constant) that have a cap according to the
// freeListMaxScriptSize constant.  It is used to provide temporary buffers for
// deserializing scripts in order to greatly reduce the number of allocations
// required.
//
// The caller can obtain a buffer from the free list by calling the Borrow
// function and should return it via the Return function when done using it.
type scriptFreeList chan []byte

// Borrow returns a byte slice from the free list with a length according the
// provided size.  A new buffer is allocated if there are any items available.
//
// When the size is larger than the max size allowed for items on the free list
// a new buffer of the appropriate size is allocated and returned.  It is safe
// to attempt to return said buffer via the Return function as it will be
// ignored and allowed to go the garbage collector.
func (c scriptFreeList) Borrow(size uint64) []byte {
	if size > freeListMaxScriptSize {
		return make([]byte, size, size)
	}

	var buf []byte
	select {
	case buf = <-c:
	default:
		buf = make([]byte, freeListMaxScriptSize)
	}
	return buf[:size]
}

// Return puts the provided byte slice back on the free list when it has a cap
// of the expected length.  The buffer is expected to have been obtained via
// the Borrow function.  Any slices that are not of the appropriate size, such
// as those whose size is greater than the largest allowed free list item size
// are simply ignored so they can go to the garbage collector.
func (c scriptFreeList) Return(buf []byte) {
	// Ignore any buffers returned that aren't the expected size for the
	// free list.
	if cap(buf) != freeListMaxScriptSize {
		return
	}

	// Return the buffer to the free list when it's not full.  Otherwise let
	// it be garbage collected.
	select {
	case c <- buf:
	default:
		// Let it go to the garbage collector.
	}
}

// Create the concurrent safe free list to use for script deserialization.  As
// previously described, this free list is maintained to significantly reduce
// the number of allocations.
var scriptPool scriptFreeList = make(chan []byte, freeListMaxItems)

// OutPoint defines a bitcoin data type that is used to track previous
>>>>>>> 6229e358
// transaction outputs.
type OutPoint struct {
	Hash  chainhash.Hash
	Index uint32
	Tree  int8
}

// NewOutPoint returns a new decred transaction outpoint point with the
// provided hash and index.
func NewOutPoint(hash *chainhash.Hash, index uint32, tree int8) *OutPoint {
	return &OutPoint{
		Hash:  *hash,
		Index: index,
		Tree:  tree,
	}
}

// String returns the OutPoint in the human-readable form "hash:index".
func (o OutPoint) String() string {
	// Allocate enough for hash string, colon, and 10 digits.  Although
	// at the time of writing, the number of digits can be no greater than
	// the length of the decimal representation of maxTxOutPerMessage, the
	// maximum message payload may increase in the future and this
	// optimization may go unnoticed, so allocate space for 10 decimal
	// digits, which will fit any uint32.
	buf := make([]byte, 2*chainhash.HashSize+1, 2*chainhash.HashSize+1+10)
	copy(buf, o.Hash.String())
	buf[2*chainhash.HashSize] = ':'
	buf = strconv.AppendUint(buf, uint64(o.Index), 10)
	return string(buf)
}

// TxIn defines a decred transaction input.
type TxIn struct {
	// Non-witness
	PreviousOutPoint OutPoint
	Sequence         uint32

	// Witness
	ValueIn         int64
	BlockHeight     uint32
	BlockIndex      uint32
	SignatureScript []byte
}

// SerializeSizePrefix returns the number of bytes it would take to serialize
// the transaction input for a prefix.
func (t *TxIn) SerializeSizePrefix() int {
	// Outpoint Hash 32 bytes + Outpoint Index 4 bytes + Outpoint Tree 1 byte +
	// Sequence 4 bytes.
	return 41
}

// SerializeSizeWitness returns the number of bytes it would take to serialize the
// transaction input for a witness.
func (t *TxIn) SerializeSizeWitness() int {
	// ValueIn (8 bytes) + BlockHeight (4 bytes) + BlockIndex (4 bytes) +
	// serialized varint size for the length of SignatureScript +
	// SignatureScript bytes.
	return 8 + 4 + 4 + VarIntSerializeSize(uint64(len(t.SignatureScript))) +
		len(t.SignatureScript)
}

// SerializeSizeWitnessSigning returns the number of bytes it would take to
// serialize the transaction input for a witness used in signing.
func (t *TxIn) SerializeSizeWitnessSigning() int {
	// Serialized varint size for the length of SignatureScript +
	// SignatureScript bytes.
	return VarIntSerializeSize(uint64(len(t.SignatureScript))) +
		len(t.SignatureScript)
}

// SerializeSizeWitnessValueSigning returns the number of bytes it would take to
// serialize the transaction input for a witness used in signing with value
// included.
func (t *TxIn) SerializeSizeWitnessValueSigning() int {
	// ValueIn (8 bytes) + serialized varint size for the length of
	// SignatureScript + SignatureScript bytes.
	return 8 + VarIntSerializeSize(uint64(len(t.SignatureScript))) +
		len(t.SignatureScript)
}

// LegacySerializeSize returns the number of bytes it would take to serialize the
// the transaction input.
func (t *TxIn) LegacySerializeSize() int {
	// Outpoint Hash 32 bytes + Outpoint Index 4 bytes + Sequence 4 bytes +
	// serialized varint size for the length of SignatureScript +
	// SignatureScript bytes.
	return 41 + VarIntSerializeSize(uint64(len(t.SignatureScript))) +
		len(t.SignatureScript)
}

// NewTxIn returns a new decred transaction input with the provided
// previous outpoint point and signature script with a default sequence of
// MaxTxInSequenceNum.
func NewTxIn(prevOut *OutPoint, signatureScript []byte) *TxIn {
	return &TxIn{
		PreviousOutPoint: *prevOut,
		Sequence:         MaxTxInSequenceNum,
		SignatureScript:  signatureScript,
		ValueIn:          NullValueIn,
		BlockHeight:      NullBlockHeight,
		BlockIndex:       NullBlockIndex,
	}
}

// TxOut defines a decred transaction output.
type TxOut struct {
	Value    int64
	Version  uint16
	PkScript []byte
}

// SerializeSize returns the number of bytes it would take to serialize the
// the transaction output.
func (t *TxOut) SerializeSize() int {
	// Value 8 bytes + Version 2 bytes + serialized varint size for
	// the length of PkScript + PkScript bytes.
	return 8 + 2 + VarIntSerializeSize(uint64(len(t.PkScript))) + len(t.PkScript)
}

// NewTxOut returns a new decred transaction output with the provided
// transaction value and public key script.
func NewTxOut(value int64, pkScript []byte) *TxOut {
	return &TxOut{
		Value:    value,
		Version:  DefaultPkScriptVersion,
		PkScript: pkScript,
	}
}

// MsgTx implements the Message interface and represents a decred tx message.
// It is used to deliver transaction information in response to a getdata
// message (MsgGetData) for a given transaction.
//
// Use the AddTxIn and AddTxOut functions to build up the list of transaction
// inputs and outputs.
type MsgTx struct {
	CachedHash *chainhash.Hash
	Version    int32
	TxIn       []*TxIn
	TxOut      []*TxOut
	LockTime   uint32
	Expiry     uint32
}

// AddTxIn adds a transaction input to the message.
func (msg *MsgTx) AddTxIn(ti *TxIn) {
	msg.TxIn = append(msg.TxIn, ti)
}

// AddTxOut adds a transaction output to the message.
func (msg *MsgTx) AddTxOut(to *TxOut) {
	msg.TxOut = append(msg.TxOut, to)
}

// msgTxVersionToBytes converts an int32 version into a 4 byte slice.
func msgTxVersionToBytes(version int32) []byte {
	mVerBytes := make([]byte, 4, 4)
	binary.LittleEndian.PutUint32(mVerBytes[0:4], uint32(version))
	return mVerBytes
}

// msgTxVersionDecode converts an int32 version into serialization types and
// actual version.
func msgTxVersionToVars(version int32) (uint16, TxSerializeType) {
	mVerBytes := make([]byte, 4, 4)
	binary.LittleEndian.PutUint32(mVerBytes[0:4], uint32(version))
	mVer := binary.LittleEndian.Uint16(mVerBytes[0:2])
	mType := binary.LittleEndian.Uint16(mVerBytes[2:4])
	return mVer, TxSerializeType(mType)
}

// msgTxVersionDecode converts a 4 byte slice into an int32 version.
func msgTxVersionDecode(verBytes []byte) (int32, error) {
	if len(verBytes) != 4 {
		return 0, messageError("msgTxVersionDecode", "tx version wrong size")
	}
	ver := binary.LittleEndian.Uint32(verBytes)

	return int32(ver), nil
}

// shallowCopyForSerializing make a shallow copy of a tx with a new
// version, so that it can be hashed or serialized accordingly.
func (msg *MsgTx) shallowCopyForSerializing(version int32) *MsgTx {
	return &MsgTx{
		Version:  version,
		TxIn:     msg.TxIn,
		TxOut:    msg.TxOut,
		LockTime: msg.LockTime,
		Expiry:   msg.Expiry,
	}
}

// TxSha generates the Hash name for the transaction prefix.
func (msg *MsgTx) TxSha() chainhash.Hash {
	// Encode the transaction and calculate double sha256 on the result.
	// Ignore the error returns since the only way the encode could fail
	// is being out of memory or due to nil pointers, both of which would
	// cause a run-time panic.

	// TxSha should always calculate a non-witnessed hash.
	mtxCopy := msg.shallowCopyForSerializing(NoWitnessMsgTxVersion())

	buf := bytes.NewBuffer(make([]byte, 0, mtxCopy.SerializeSize()))
	err := mtxCopy.Serialize(buf)
	if err != nil {
		panic("MsgTx failed serializing for TxSha")
	}

	return chainhash.HashFuncH(buf.Bytes())
}

// CachedTxSha generates the Hash name for the transaction prefix and stores
// it if it does not exist. The cached hash is then returned. It can be
// recalculated later with RecacheTxSha.
func (msg *MsgTx) CachedTxSha() *chainhash.Hash {
	if msg.CachedHash == nil {
		h := msg.TxSha()
		msg.CachedHash = &h
	}

	return msg.CachedHash
}

// RecacheTxSha generates the Hash name for the transaction prefix and stores
// it. The cached hash is then returned.
func (msg *MsgTx) RecacheTxSha() *chainhash.Hash {
	h := msg.TxSha()
	msg.CachedHash = &h

	return msg.CachedHash
}

// TxShaWitness generates the Hash name for the transaction witness.
func (msg *MsgTx) TxShaWitness() chainhash.Hash {
	// Encode the transaction and calculate double sha256 on the result.
	// Ignore the error returns since the only way the encode could fail
	// is being out of memory or due to nil pointers, both of which would
	// cause a run-time panic.

	// TxShaWitness should always calculate a witnessed hash.
	mtxCopy := msg.shallowCopyForSerializing(WitnessOnlyMsgTxVersion())

	buf := bytes.NewBuffer(make([]byte, 0, mtxCopy.SerializeSize()))
	err := mtxCopy.Serialize(buf)
	if err != nil {
		panic("MsgTx failed serializing for TxShaWitness")
	}

	return chainhash.HashFuncH(buf.Bytes())
}

// TxShaWitnessSigning generates the Hash name for the transaction witness with
// the malleable portions (AmountIn, BlockHeight, BlockIndex) removed. These are
// verified and set by the miner instead.
func (msg *MsgTx) TxShaWitnessSigning() chainhash.Hash {
	// Encode the transaction and calculate double sha256 on the result.
	// Ignore the error returns since the only way the encode could fail
	// is being out of memory or due to nil pointers, both of which would
	// cause a run-time panic.

	// TxShaWitness should always calculate a witnessed hash.
	mtxCopy := msg.shallowCopyForSerializing(WitnessSigningMsgTxVersion())

	buf := bytes.NewBuffer(make([]byte, 0, mtxCopy.SerializeSize()))
	err := mtxCopy.Serialize(buf)
	if err != nil {
		panic("MsgTx failed serializing for TxShaWitnessSigning")
	}

	return chainhash.HashFuncH(buf.Bytes())
}

// TxShaWitnessValueSigning generates the Hash name for the transaction witness
// with BlockHeight and BlockIndex removed, allowing the signer to specify the
// ValueIn.
func (msg *MsgTx) TxShaWitnessValueSigning() chainhash.Hash {
	// Encode the transaction and calculate double sha256 on the result.
	// Ignore the error returns since the only way the encode could fail
	// is being out of memory or due to nil pointers, both of which would
	// cause a run-time panic.

	// TxShaWitness should always calculate a witnessed hash.
	mtxCopy := msg.shallowCopyForSerializing(WitnessValueSigningMsgTxVersion())

	buf := bytes.NewBuffer(make([]byte, 0, mtxCopy.SerializeSize()))
	err := mtxCopy.Serialize(buf)
	if err != nil {
		panic("MsgTx failed serializing for TxShaWitnessValueSigning")
	}

	return chainhash.HashFuncH(buf.Bytes())
}

// TxShaFull generates the Hash name for the transaction prefix || witness. It
// first obtains the hashes for both the transaction prefix and witness, then
// concatenates them and hashes these 64 bytes.
// Note that the inputs to the hashes, serialized prefix and serialized witnesses,
// have different uint32 versions because version is now actually two uint16s,
// with the last 16 bits referring to the serialization type. The first 16 bits
// refer to the actual version, and these must be the same in both serializations.
func (msg *MsgTx) TxShaFull() chainhash.Hash {
	concat := make([]byte, 64, 64)
	prefixHash := msg.TxSha()
	witnessHash := msg.TxShaWitness()
	copy(concat[0:32], prefixHash[:])
	copy(concat[32:64], witnessHash[:])

	return chainhash.HashFuncH(concat)
}

// TxShaLegacy generates the legacy transaction hash, for software
// compatibility.
func (msg *MsgTx) TxShaLegacy() chainhash.Hash {
	// Encode the transaction and calculate double sha256 on the result.
	// Ignore the error returns since the only way the encode could fail
	// is being out of memory or due to nil pointers, both of which would
	// cause a run-time panic.
	buf := bytes.NewBuffer(make([]byte, 0, msg.SerializeSize()))
	err := msg.LegacySerialize(buf)
	if err != nil {
		panic("MsgTx failed serializing for TxShaLegacy")
	}

	return chainhash.HashFuncH(buf.Bytes())
}

// Copy creates a deep copy of a transaction so that the original does not get
// modified when the copy is manipulated.
func (msg *MsgTx) Copy() *MsgTx {
	// Create new tx and start by copying primitive values and making space
	// for the transaction inputs and outputs.
	newTx := MsgTx{
		Version:  msg.Version,
		TxIn:     make([]*TxIn, 0, len(msg.TxIn)),
		TxOut:    make([]*TxOut, 0, len(msg.TxOut)),
		LockTime: msg.LockTime,
		Expiry:   msg.Expiry,
	}

	// Deep copy the old TxIn data.
	for _, oldTxIn := range msg.TxIn {
		// Deep copy the old previous outpoint.
		oldOutPoint := oldTxIn.PreviousOutPoint
		newOutPoint := OutPoint{}
		newOutPoint.Hash.SetBytes(oldOutPoint.Hash[:])
		newOutPoint.Index = oldOutPoint.Index
		newOutPoint.Tree = oldOutPoint.Tree

		// Deep copy the old signature script.
		var newScript []byte
		oldScript := oldTxIn.SignatureScript
		oldScriptLen := len(oldScript)
		if oldScriptLen > 0 {
			newScript = make([]byte, oldScriptLen, oldScriptLen)
			copy(newScript, oldScript[:oldScriptLen])
		}

		// Create new txIn with the deep copied data and append it to
		// new Tx.
		newTxIn := TxIn{
			PreviousOutPoint: newOutPoint,
			Sequence:         oldTxIn.Sequence,
			ValueIn:          oldTxIn.ValueIn,
			BlockHeight:      oldTxIn.BlockHeight,
			BlockIndex:       oldTxIn.BlockIndex,
			SignatureScript:  newScript,
		}
		newTx.TxIn = append(newTx.TxIn, &newTxIn)
	}

	// Deep copy the old TxOut data.
	for _, oldTxOut := range msg.TxOut {
		// Deep copy the old PkScript
		var newScript []byte
		oldScript := oldTxOut.PkScript
		oldScriptLen := len(oldScript)
		if oldScriptLen > 0 {
			newScript = make([]byte, oldScriptLen, oldScriptLen)
			copy(newScript, oldScript[:oldScriptLen])
		}

		// Create new txOut with the deep copied data and append it to
		// new Tx.
		newTxOut := TxOut{
			Value:    oldTxOut.Value,
			Version:  oldTxOut.Version,
			PkScript: newScript,
		}
		newTx.TxOut = append(newTx.TxOut, &newTxOut)
	}

	return &newTx
}

// decodePrefix decodes a transaction prefix and stores the contents
// in the embedded msgTx.
func (msg *MsgTx) decodePrefix(r io.Reader, pver uint32) error {
	count, err := ReadVarInt(r, pver)
	if err != nil {
		return err
	}

	// Prevent more input transactions than could possibly fit into a
	// message.  It would be possible to cause memory exhaustion and panics
	// without a sane upper bound on this count.
	if count > uint64(maxTxInPerMessage) {
		str := fmt.Sprintf("too many input transactions to fit into "+
			"max message size [count %d, max %d]", count,
			maxTxInPerMessage)
		return messageError("MsgTx.decodePrefix", str)
	}

<<<<<<< HEAD
	// TxIns.
=======
	// returnScriptBuffers is a closure that returns any script buffers that
	// were borrowed from the pool when there are any deserialization
	// errors.  This is only valid to call before the final step which
	// replaces the scripts with the location in a contiguous buffer and
	// returns them.
	returnScriptBuffers := func() {
		for _, txIn := range msg.TxIn {
			if txIn == nil || txIn.SignatureScript == nil {
				continue
			}
			scriptPool.Return(txIn.SignatureScript)
		}
		for _, txOut := range msg.TxOut {
			if txOut == nil || txOut.PkScript == nil {
				continue
			}
			scriptPool.Return(txOut.PkScript)
		}
	}

	// Deserialize the inputs.
	var totalScriptSize uint64
>>>>>>> 6229e358
	txIns := make([]TxIn, count)
	msg.TxIn = make([]*TxIn, count)
	for i := uint64(0); i < count; i++ {
		// The pointer is set now in case a script buffer is borrowed
		// and needs to be returned to the pool on error.
		ti := &txIns[i]
<<<<<<< HEAD
		err = readTxInPrefix(r, pver, msg.Version, ti)
=======
		msg.TxIn[i] = ti
		err = readTxIn(r, pver, msg.Version, ti)
>>>>>>> 6229e358
		if err != nil {
			returnScriptBuffers()
			return err
		}
		totalScriptSize += uint64(len(ti.SignatureScript))
	}

	count, err = ReadVarInt(r, pver)
	if err != nil {
		returnScriptBuffers()
		return err
	}

	// Prevent more output transactions than could possibly fit into a
	// message.  It would be possible to cause memory exhaustion and panics
	// without a sane upper bound on this count.
	if count > uint64(maxTxOutPerMessage) {
		returnScriptBuffers()
		str := fmt.Sprintf("too many output transactions to fit into "+
			"max message size [count %d, max %d]", count,
			maxTxOutPerMessage)
		return messageError("MsgTx.decodePrefix", str)
	}

	// TxOuts.
	txOuts := make([]TxOut, count)
	msg.TxOut = make([]*TxOut, count)
	for i := uint64(0); i < count; i++ {
		// The pointer is set now in case a script buffer is borrowed
		// and needs to be returned to the pool on error.
		to := &txOuts[i]
		msg.TxOut[i] = to
		err = readTxOut(r, pver, msg.Version, to)
		if err != nil {
			returnScriptBuffers()
			return err
		}
		totalScriptSize += uint64(len(to.PkScript))
	}

	// Locktime and expiry.
	msg.LockTime, err = binarySerializer.Uint32(r, littleEndian)
	if err != nil {
		returnScriptBuffers()
		return err
	}

<<<<<<< HEAD
	msg.Expiry, err = binarySerializer.Uint32(r, littleEndian)
	if err != nil {
		return err
=======
	// Create a single allocation to house all of the scripts and set each
	// input signature script and output public key script to the
	// appropriate subslice of the overall contiguous buffer.  Then, return
	// each individual script buffer back to the pool so they can be reused
	// for future deserializations.  This is done because it significantly
	// reduces the number of allocations the garbage collector needs to
	// track, which in turn improves performance and drastically reduces the
	// amount of runtime overhead that would otherwise be needed to keep
	// track of millions of small allocations.
	//
	// NOTE: It is no longer valid to call the returnScriptBuffers closure
	// after these blocks of code run because it is already done and the
	// scripts in the transaction inputs and outputs no longer point to the
	// buffers.
	var offset uint64
	scripts := make([]byte, totalScriptSize)
	for i := 0; i < len(msg.TxIn); i++ {
		// Copy the signature script into the contiguous buffer at the
		// appropriate offset.
		signatureScript := msg.TxIn[i].SignatureScript
		copy(scripts[offset:], signatureScript)

		// Reset the signature script of the transaction input to the
		// slice of the contiguous buffer where the script lives.
		scriptSize := uint64(len(signatureScript))
		end := offset + scriptSize
		msg.TxIn[i].SignatureScript = scripts[offset:end:end]
		offset += scriptSize

		// Return the temporary script buffer to the pool.
		scriptPool.Return(signatureScript)
	}
	for i := 0; i < len(msg.TxOut); i++ {
		// Copy the public key script into the contiguous buffer at the
		// appropriate offset.
		pkScript := msg.TxOut[i].PkScript
		copy(scripts[offset:], pkScript)

		// Reset the public key script of the transaction output to the
		// slice of the contiguous buffer where the script lives.
		scriptSize := uint64(len(pkScript))
		end := offset + scriptSize
		msg.TxOut[i].PkScript = scripts[offset:end:end]
		offset += scriptSize

		// Return the temporary script buffer to the pool.
		scriptPool.Return(pkScript)
>>>>>>> 6229e358
	}

	return nil
}

func (msg *MsgTx) decodeWitness(r io.Reader, pver uint32, isFull bool) error {
	// Witness only; generate the TxIn list and fill out only the
	// sigScripts.
	if !isFull {
		count, err := ReadVarInt(r, pver)
		if err != nil {
			return err
		}

		// Prevent more input transactions than could possibly fit into a
		// message.  It would be possible to cause memory exhaustion and panics
		// without a sane upper bound on this count.
		if count > uint64(maxTxInPerMessage) {
			str := fmt.Sprintf("too many input transactions to fit into "+
				"max message size [count %d, max %d]", count,
				maxTxInPerMessage)
			return messageError("MsgTx.decodeWitness", str)
		}

		txIns := make([]TxIn, count)
		msg.TxIn = make([]*TxIn, count)
		for i := uint64(0); i < count; i++ {
			ti := &txIns[i]
			err = readTxInWitness(r, pver, msg.Version, ti)
			if err != nil {
				return err
			}
			msg.TxIn[i] = ti
		}
		msg.TxOut = make([]*TxOut, 0)
	} else {
		// We're decoding witnesses from a full transaction, so read in
		// the number of signature scripts, check to make sure it's the
		// same as the number of TxIns we currently have, then fill in
		// the signature scripts.
		count, err := ReadVarInt(r, pver)
		if err != nil {
			return err
		}

		// Don't allow the deserializer to panic by accessing memory
		// that doesn't exist.
		if int(count) != len(msg.TxIn) {
			str := fmt.Sprintf("non equal witness and prefix txin quantities "+
				"(witness %v, prefix %v)", count,
				len(msg.TxIn))
			return messageError("MsgTx.decodeWitness", str)
		}

		// Prevent more input transactions than could possibly fit into a
		// message.  It would be possible to cause memory exhaustion and panics
		// without a sane upper bound on this count.
		if count > uint64(maxTxInPerMessage) {
			str := fmt.Sprintf("too many input transactions to fit into "+
				"max message size [count %d, max %d]", count,
				maxTxInPerMessage)
			return messageError("MsgTx.decodeWitness", str)
		}

		// Read in the witnesses, and copy them into the already generated
		// by decodePrefix TxIns.
		txIns := make([]TxIn, count)
		for i := uint64(0); i < count; i++ {
			ti := &txIns[i]
			err = readTxInWitness(r, pver, msg.Version, ti)
			if err != nil {
				return err
			}

			msg.TxIn[i].ValueIn = ti.ValueIn
			msg.TxIn[i].BlockHeight = ti.BlockHeight
			msg.TxIn[i].BlockIndex = ti.BlockIndex
			msg.TxIn[i].SignatureScript = ti.SignatureScript
		}
	}

	return nil
}

// decodeWitnessSigning decodes a witness for signing.
func (msg *MsgTx) decodeWitnessSigning(r io.Reader, pver uint32) error {
	// Witness only for signing; generate the TxIn list and fill out only the
	// sigScripts.
	count, err := ReadVarInt(r, pver)
	if err != nil {
		return err
	}

	// Prevent more input transactions than could possibly fit into a
	// message.  It would be possible to cause memory exhaustion and panics
	// without a sane upper bound on this count.
	if count > uint64(maxTxInPerMessage) {
		str := fmt.Sprintf("too many input transactions to fit into "+
			"max message size [count %d, max %d]", count,
			maxTxInPerMessage)
		return messageError("MsgTx.decodeWitness", str)
	}

	txIns := make([]TxIn, count)
	msg.TxIn = make([]*TxIn, count)
	for i := uint64(0); i < count; i++ {
		ti := &txIns[i]
		err = readTxInWitnessSigning(r, pver, msg.Version, ti)
		if err != nil {
			return err
		}
		msg.TxIn[i] = ti
	}
	msg.TxOut = make([]*TxOut, 0)

	return nil
}

// decodeWitnessValueSigning decodes a witness for signing with value.
func (msg *MsgTx) decodeWitnessValueSigning(r io.Reader, pver uint32) error {
	// Witness only for signing; generate the TxIn list and fill out only the
	// sigScripts.
	count, err := ReadVarInt(r, pver)
	if err != nil {
		return err
	}

	// Prevent more input transactions than could possibly fit into a
	// message.  It would be possible to cause memory exhaustion and panics
	// without a sane upper bound on this count.
	if count > uint64(maxTxInPerMessage) {
		str := fmt.Sprintf("too many input transactions to fit into "+
			"max message size [count %d, max %d]", count,
			maxTxInPerMessage)
		return messageError("MsgTx.decodeWitness", str)
	}

	txIns := make([]TxIn, count)
	msg.TxIn = make([]*TxIn, count)
	for i := uint64(0); i < count; i++ {
		ti := &txIns[i]
		err = readTxInWitnessValueSigning(r, pver, msg.Version, ti)
		if err != nil {
			return err
		}
		msg.TxIn[i] = ti
	}
	msg.TxOut = make([]*TxOut, 0)

	return nil
}

// BtcDecode decodes r using the decred protocol encoding into the receiver.
// This is part of the Message interface implementation.
// See Deserialize for decoding transactions stored to disk, such as in a
// database, as opposed to decoding transactions from the wire.
func (msg *MsgTx) BtcDecode(r io.Reader, pver uint32) error {
	version, err := binarySerializer.Uint32(r, littleEndian)
	if err != nil {
		return err
	}
	msg.Version = int32(version)
	_, mType := msgTxVersionToVars(msg.Version)

	switch {
	case mType == TxSerializeNoWitness:
		err := msg.decodePrefix(r, pver)
		if err != nil {
			return err
		}

	case mType == TxSerializeOnlyWitness:
		err := msg.decodeWitness(r, pver, false)
		if err != nil {
			return err
		}

	case mType == TxSerializeWitnessSigning:
		err := msg.decodeWitnessSigning(r, pver)
		if err != nil {
			return err
		}

	case mType == TxSerializeWitnessValueSigning:
		err := msg.decodeWitnessValueSigning(r, pver)
		if err != nil {
			return err
		}

	case mType == TxSerializeFull:
		err := msg.decodePrefix(r, pver)
		if err != nil {
			return err
		}
		err = msg.decodeWitness(r, pver, true)
		if err != nil {
			return err
		}
	default:
		return messageError("MsgTx.BtcDecode", "unsupported transaction type")
	}

	return nil
}

// LegacyBtcDecode decodes r using the decred protocol encoding into the
// receiver. This is used for the decoding of legacy serialized transactions.
func (msg *MsgTx) LegacyBtcDecode(r io.Reader, pver uint32) error {
	version, err := binarySerializer.Uint32(r, littleEndian)
	if err != nil {
		return err
	}
	msg.Version = int32(version)

	count, err := ReadVarInt(r, pver)
	if err != nil {
		return err
	}

	// Prevent more input transactions than could possibly fit into a
	// message.  It would be possible to cause memory exhaustion and panics
	// without a sane upper bound on this count.
	if count > uint64(maxTxInPerMessage) {
		str := fmt.Sprintf("too many input transactions to fit into "+
			"max message size [count %d, max %d]", count,
			maxTxInPerMessage)
		return messageError("MsgTx.BtcDecode", str)
	}

	// Deserialize the inputs.
	txIns := make([]TxIn, count)
	msg.TxIn = make([]*TxIn, count)
	for i := uint64(0); i < count; i++ {
		ti := &txIns[i]
		err = legacyReadTxIn(r, pver, msg.Version, ti)
		if err != nil {
			return err
		}
		msg.TxIn[i] = ti
	}

	count, err = ReadVarInt(r, pver)
	if err != nil {
		return err
	}

	// Prevent more output transactions than could possibly fit into a
	// message.  It would be possible to cause memory exhaustion and panics
	// without a sane upper bound on this count.
	if count > uint64(maxTxOutPerMessage) {
		str := fmt.Sprintf("too many output transactions to fit into "+
			"max message size [count %d, max %d]", count,
			maxTxOutPerMessage)
		return messageError("MsgTx.BtcDecode", str)
	}

	// Deserialize the outputs.
	txOuts := make([]TxOut, count)
	msg.TxOut = make([]*TxOut, count)
	for i := uint64(0); i < count; i++ {
		to := &txOuts[i]
		err = legacyReadTxOut(r, pver, msg.Version, to)
		if err != nil {
			return err
		}
		msg.TxOut[i] = to
	}

	msg.LockTime, err = binarySerializer.Uint32(r, littleEndian)
	if err != nil {
		return err
	}

	return nil
}

// Deserialize decodes a transaction from r into the receiver using a format
// that is suitable for long-term storage such as a database while respecting
// the Version field in the transaction.  This function differs from BtcDecode
// in that BtcDecode decodes from the Decred wire protocol as it was sent
// across the network.  The wire encoding can technically differ depending on
// the protocol version and doesn't even really need to match the format of a
// stored transaction at all.  As of the time this comment was written, the
// encoded transaction is the same in both instances, but there is a distinct
// difference and separating the two allows the API to be flexible enough to
// deal with changes.
func (msg *MsgTx) Deserialize(r io.Reader) error {
	// At the current time, there is no difference between the wire encoding
	// at protocol version 0 and the stable long-term storage format.  As
	// a result, make use of BtcDecode.
	return msg.BtcDecode(r, 0)
}

// LegacyDeserialize decodes a transaction that has been encoded in the legacy
// Decred format.
func (msg *MsgTx) LegacyDeserialize(r io.Reader) error {
	// At the current time, there is no difference between the wire encoding
	// at protocol version 0 and the stable long-term storage format.  As
	// a result, make use of BtcDecode.
	return msg.LegacyBtcDecode(r, 0)
}

// FromBytes deserializes a transaction byte slice.
func (msg *MsgTx) FromBytes(b []byte) error {
	r := bytes.NewReader(b)
	return msg.Deserialize(r)
}

// encodePrefix encodes a transaction prefix into a writer.
func (msg *MsgTx) encodePrefix(w io.Writer, pver uint32) error {
	count := uint64(len(msg.TxIn))
	err := WriteVarInt(w, pver, count)
	if err != nil {
		return err
	}

	for _, ti := range msg.TxIn {
		err = writeTxInPrefix(w, pver, msg.Version, ti)
		if err != nil {
			return err
		}
	}

	count = uint64(len(msg.TxOut))
	err = WriteVarInt(w, pver, count)
	if err != nil {
		return err
	}

	for _, to := range msg.TxOut {
		err = writeTxOut(w, pver, msg.Version, to)
		if err != nil {
			return err
		}
	}

	err = binarySerializer.PutUint32(w, littleEndian, msg.LockTime)
	if err != nil {
		return err
	}

	err = binarySerializer.PutUint32(w, littleEndian, msg.Expiry)
	if err != nil {
		return err
	}

	return nil
}

// encodeWitness encodes a transaction witness into a writer.
func (msg *MsgTx) encodeWitness(w io.Writer, pver uint32) error {
	count := uint64(len(msg.TxIn))
	err := WriteVarInt(w, pver, count)
	if err != nil {
		return err
	}

	for _, ti := range msg.TxIn {
		err = writeTxInWitness(w, pver, msg.Version, ti)
		if err != nil {
			return err
		}
	}

	return nil
}

// encodeWitnessSigning encodes a transaction witness into a writer for signing.
func (msg *MsgTx) encodeWitnessSigning(w io.Writer, pver uint32) error {
	count := uint64(len(msg.TxIn))
	err := WriteVarInt(w, pver, count)
	if err != nil {
		return err
	}

	for _, ti := range msg.TxIn {
		err = writeTxInWitnessSigning(w, pver, msg.Version, ti)
		if err != nil {
			return err
		}
	}

	return nil
}

// encodeWitnessValueSigning encodes a transaction witness into a writer for
// signing, with the value included.
func (msg *MsgTx) encodeWitnessValueSigning(w io.Writer, pver uint32) error {
	count := uint64(len(msg.TxIn))
	err := WriteVarInt(w, pver, count)
	if err != nil {
		return err
	}

	for _, ti := range msg.TxIn {
		err = writeTxInWitnessValueSigning(w, pver, msg.Version, ti)
		if err != nil {
			return err
		}
	}

	return nil
}

// BtcEncode encodes the receiver to w using the Decred protocol encoding.
// This is part of the Message interface implementation.
// See Serialize for encoding transactions to be stored to disk, such as in a
// database, as opposed to encoding transactions for the wire.
func (msg *MsgTx) BtcEncode(w io.Writer, pver uint32) error {
	err := binarySerializer.PutUint32(w, littleEndian, uint32(msg.Version))
	if err != nil {
		return err
	}
	_, mType := msgTxVersionToVars(msg.Version)

	switch {
	case mType == TxSerializeNoWitness:
		err := msg.encodePrefix(w, pver)
		if err != nil {
			return err
		}

	case mType == TxSerializeOnlyWitness:
		err := msg.encodeWitness(w, pver)
		if err != nil {
			return err
		}

	case mType == TxSerializeWitnessSigning:
		err := msg.encodeWitnessSigning(w, pver)
		if err != nil {
			return err
		}

	case mType == TxSerializeWitnessValueSigning:
		err := msg.encodeWitnessValueSigning(w, pver)
		if err != nil {
			return err
		}

	case mType == TxSerializeFull:
		err := msg.encodePrefix(w, pver)
		if err != nil {
			return err
		}
		err = msg.encodeWitness(w, pver)
		if err != nil {
			return err
		}

	default:
		return messageError("MsgTx.BtcEncode", "unsupported transaction type")
	}

	return nil
}

// LegacyBtcEncode encodes the receiver to w using the Decred protocol encoding.
// This is for transactions encoded in the legacy encoding, for compatibility.
func (msg *MsgTx) LegacyBtcEncode(w io.Writer, pver uint32) error {
	err := binarySerializer.PutUint32(w, littleEndian, uint32(msg.Version))
	if err != nil {
		return err
	}

	count := uint64(len(msg.TxIn))
	err = WriteVarInt(w, pver, count)
	if err != nil {
		return err
	}

	for _, ti := range msg.TxIn {
		err = legacyWriteTxIn(w, pver, msg.Version, ti)
		if err != nil {
			return err
		}
	}

	count = uint64(len(msg.TxOut))
	err = WriteVarInt(w, pver, count)
	if err != nil {
		return err
	}

	for _, to := range msg.TxOut {
		err = legacyWriteTxOut(w, pver, msg.Version, to)
		if err != nil {
			return err
		}
	}

	err = binarySerializer.PutUint32(w, littleEndian, msg.LockTime)
	if err != nil {
		return err
	}

	return nil
}

// Serialize encodes the transaction to w using a format that suitable for
// long-term storage such as a database while respecting the Version field in
// the transaction.  This function differs from BtcEncode in that BtcEncode
// encodes the transaction to the decred wire protocol in order to be sent
// across the network.  The wire encoding can technically differ depending on
// the protocol version and doesn't even really need to match the format of a
// stored transaction at all.  As of the time this comment was written, the
// encoded transaction is the same in both instances, but there is a distinct
// difference and separating the two allows the API to be flexible enough to
// deal with changes.
func (msg *MsgTx) Serialize(w io.Writer) error {
	// At the current time, there is no difference between the wire encoding
	// at protocol version 0 and the stable long-term storage format.  As
	// a result, make use of BtcEncode.
	return msg.BtcEncode(w, 0)
}

// LegacySerialize encodes the transaction in decred legacy format, for
// compatibility.
func (msg *MsgTx) LegacySerialize(w io.Writer) error {
	// At the current time, there is no difference between the wire encoding
	// at protocol version 0 and the stable long-term storage format.  As
	// a result, make use of BtcEncode.
	return msg.LegacyBtcEncode(w, 0)
}

// Bytes returns the serialized form of the transaction in bytes.
func (msg *MsgTx) Bytes() ([]byte, error) {
	// Serialize the MsgTx.
	var w bytes.Buffer
	err := msg.Serialize(&w)
	if err != nil {
		return nil, err
	}
	return w.Bytes(), nil
}

// BytesPrefix returns the serialized form of the transaction prefix in bytes.
func (msg *MsgTx) BytesPrefix() ([]byte, error) {
	mtxCopy := msg.shallowCopyForSerializing(NoWitnessMsgTxVersion())

	var w bytes.Buffer
	err := mtxCopy.Serialize(&w)
	if err != nil {
		return nil, err
	}
	return w.Bytes(), nil
}

// BytesWitness returns the serialized form of the transaction prefix in bytes.
func (msg *MsgTx) BytesWitness() ([]byte, error) {
	mtxCopy := msg.shallowCopyForSerializing(WitnessOnlyMsgTxVersion())

	var w bytes.Buffer
	err := mtxCopy.Serialize(&w)
	if err != nil {
		return nil, err
	}
	return w.Bytes(), nil
}

// SerializeSize returns the number of bytes it would take to serialize the
// the transaction.
func (msg *MsgTx) SerializeSize() int {
	_, mType := msgTxVersionToVars(msg.Version)

	// Unknown type return 0.
	n := 0
	switch {
	case mType == TxSerializeNoWitness:
		// Version 4 bytes + LockTime 4 bytes + Expiry 4 bytes +
		// Serialized varint size for the number of transaction
		// inputs and outputs.
		n = 12 + VarIntSerializeSize(uint64(len(msg.TxIn))) +
			VarIntSerializeSize(uint64(len(msg.TxOut)))

		for _, txIn := range msg.TxIn {
			n += txIn.SerializeSizePrefix()
		}
		for _, txOut := range msg.TxOut {
			n += txOut.SerializeSize()
		}

	case mType == TxSerializeOnlyWitness:
		// Version 4 bytes + Serialized varint size for the
		// number of transaction signatures.
		n = 4 + VarIntSerializeSize(uint64(len(msg.TxIn)))

		for _, txIn := range msg.TxIn {
			n += txIn.SerializeSizeWitness()
		}

	case mType == TxSerializeWitnessSigning:
		// Version 4 bytes + Serialized varint size for the
		// number of transaction signatures.
		n = 4 + VarIntSerializeSize(uint64(len(msg.TxIn)))

		for _, txIn := range msg.TxIn {
			n += txIn.SerializeSizeWitnessSigning()
		}

	case mType == TxSerializeWitnessValueSigning:
		// Version 4 bytes + Serialized varint size for the
		// number of transaction signatures.
		n = 4 + VarIntSerializeSize(uint64(len(msg.TxIn)))

		for _, txIn := range msg.TxIn {
			n += txIn.SerializeSizeWitnessValueSigning()
		}

	case mType == TxSerializeFull:
		// Version 4 bytes + LockTime 4 bytes + Expiry 4 bytes + Serialized
		// varint size for the number of transaction inputs (x2) and
		// outputs. The number of inputs is added twice because it's
		// encoded once in both the witness and the prefix.
		n = 12 + VarIntSerializeSize(uint64(len(msg.TxIn))) +
			VarIntSerializeSize(uint64(len(msg.TxIn))) +
			VarIntSerializeSize(uint64(len(msg.TxOut)))

		for _, txIn := range msg.TxIn {
			n += txIn.SerializeSizePrefix()
		}
		for _, txIn := range msg.TxIn {
			n += txIn.SerializeSizeWitness()
		}
		for _, txOut := range msg.TxOut {
			n += txOut.SerializeSize()
		}
	}

	return n
}

// LegacySerializeSize returns the number of bytes it would take to serialize
// the transaction.
func (msg *MsgTx) LegacySerializeSize() int {
	// Version 4 bytes + LockTime 4 bytes + Expiry 4 bytes + Serialized
	// varint size for the number of transaction inputs and outputs.
	n := 12 + VarIntSerializeSize(uint64(len(msg.TxIn))) +
		VarIntSerializeSize(uint64(len(msg.TxOut)))

	for _, txIn := range msg.TxIn {
		n += txIn.LegacySerializeSize()
	}

	for _, txOut := range msg.TxOut {
		n += txOut.SerializeSize()
	}

	return n
}

// Command returns the protocol command string for the message.  This is part
// of the Message interface implementation.
func (msg *MsgTx) Command() string {
	return CmdTx
}

// MaxPayloadLength returns the maximum length the payload can be for the
// receiver.  This is part of the Message interface implementation.
func (msg *MsgTx) MaxPayloadLength(pver uint32) uint32 {
	return MaxBlockPayload
}

// PkScriptLocs returns a slice containing the start of each public key script
// within the raw serialized transaction.  The caller can easily obtain the
// length of each script by using len on the script available via the
// appropriate transaction output entry.
// TODO: Make this work for all serialization types, not just the full
// serialization type.
func (msg *MsgTx) PkScriptLocs() []int {
	// Return nil for witness-only tx.
	numTxOut := len(msg.TxOut)
	if numTxOut == 0 {
		return nil
	}

	// The starting offset in the serialized transaction of the first
	// transaction output is:
	//
	// Version 4 bytes + serialized varint size for the number of
	// transaction inputs and outputs + serialized size of each transaction
	// input.
	n := 4 + VarIntSerializeSize(uint64(len(msg.TxIn))) +
		VarIntSerializeSize(uint64(numTxOut))
	for _, txIn := range msg.TxIn {
		n += txIn.SerializeSizePrefix()
	}

	// Calculate and set the appropriate offset for each public key script.
	pkScriptLocs := make([]int, numTxOut)
	for i, txOut := range msg.TxOut {
		// The offset of the script in the transaction output is:
		//
		// Value 8 bytes + version 2 bytes + serialized varint size
		// for the length of PkScript.
		n += 8 + 2 + VarIntSerializeSize(uint64(len(txOut.PkScript)))
		pkScriptLocs[i] = n
		n += len(txOut.PkScript)
	}

	return pkScriptLocs
}

// LegacyPkScriptLocs returns a slice containing the start of each public key
// script within the raw serialized transaction.  The caller can easily obtain
// the length of each script by using len on the script available via the
// appropriate transaction output entry. This is for legacy decred format.
func (msg *MsgTx) LegacyPkScriptLocs() []int {
	numTxOut := len(msg.TxOut)
	if numTxOut == 0 {
		return nil
	}

	// The starting offset in the serialized transaction of the first
	// transaction output is:
	//
	// Version 4 bytes + serialized varint size for the number of
	// transaction inputs and outputs + serialized size of each transaction
	// input.
	n := 4 + VarIntSerializeSize(uint64(len(msg.TxIn))) +
		VarIntSerializeSize(uint64(numTxOut))
	for _, txIn := range msg.TxIn {
		n += txIn.LegacySerializeSize()
	}

	// Calculate and set the appropriate offset for each public key script.
	pkScriptLocs := make([]int, numTxOut)
	for i, txOut := range msg.TxOut {
		// The offset of the script in the transaction output is:
		//
		// Value 8 bytes + serialized varint size for the length of
		// PkScript.
		n += 8 + VarIntSerializeSize(uint64(len(txOut.PkScript)))
		pkScriptLocs[i] = n
		n += len(txOut.PkScript)
	}

	return pkScriptLocs
}

// NewMsgTx returns a new decred tx message that conforms to the Message
// interface.  The return instance has a default version of TxVersion and there
// are no transaction inputs or outputs.  Also, the lock time is set to zero
// to indicate the transaction is valid immediately as opposed to some time in
// future.
func NewMsgTx() *MsgTx {
	return &MsgTx{
		Version: DefaultMsgTxVersion(),
		TxIn:    make([]*TxIn, 0, defaultTxInOutAlloc),
		TxOut:   make([]*TxOut, 0, defaultTxInOutAlloc),
	}
}

// ReadOutPoint reads the next sequence of bytes from r as an OutPoint.
func ReadOutPoint(r io.Reader, pver uint32, version int32, op *OutPoint) error {
	_, err := io.ReadFull(r, op.Hash[:])
	if err != nil {
		return err
	}

	op.Index, err = binarySerializer.Uint32(r, littleEndian)
	if err != nil {
		return err
	}

	tree, err := binarySerializer.Uint8(r)
	if err != nil {
		return err
	}
	op.Tree = int8(tree)

	return nil
}

// WriteOutPoint encodes op to the decred protocol encoding for an OutPoint
// to w.
func WriteOutPoint(w io.Writer, pver uint32, version int32, op *OutPoint) error {
	_, err := w.Write(op.Hash[:])
	if err != nil {
		return err
	}

	err = binarySerializer.PutUint32(w, littleEndian, op.Index)
	if err != nil {
		return err
	}

	err = binarySerializer.PutUint8(w, uint8(op.Tree))
	if err != nil {
		return err
	}

	return nil
}

// legacyReadOutPoint reads the next sequence of bytes from r as a legacy
// Decred OutPoint.
func legacyReadOutPoint(r io.Reader, pver uint32, version int32,
	op *OutPoint) error {
	_, err := io.ReadFull(r, op.Hash[:])
	if err != nil {
		return err
	}

	op.Index, err = binarySerializer.Uint32(r, littleEndian)
	if err != nil {
		return err
	}

	return nil
}

// legacyWriteOutPoint encodes op to the decred protocol encoding for a legacy
// Decred OutPoint to w.
func legacyWriteOutPoint(w io.Writer, pver uint32, version int32,
	op *OutPoint) error {
	_, err := w.Write(op.Hash[:])
	if err != nil {
		return err
	}

	err = binarySerializer.PutUint32(w, littleEndian, op.Index)
	if err != nil {
		return err
	}

	return nil
}

// readTxInPrefix reads the next sequence of bytes from r as a transaction input
// (TxIn) in the transaction prefix.
func readTxInPrefix(r io.Reader, pver uint32, version int32, ti *TxIn) error {
	if version == WitnessOnlyMsgTxVersion() {
		return messageError("readTxInPrefix",
			"tried to read a prefix input for a witness only tx")
	}

	// Outpoint.
	var op OutPoint
	err := ReadOutPoint(r, pver, version, &op)
	if err != nil {
		return err
	}
	ti.PreviousOutPoint = op

	// Sequence.
	ti.Sequence, err = binarySerializer.Uint32(r, littleEndian)
	if err != nil {
		return err
	}

	return nil
}

// readTxInWitness reads the next sequence of bytes from r as a transaction input
// (TxIn) in the transaction witness.
func readTxInWitness(r io.Reader, pver uint32, version int32, ti *TxIn) error {
	// ValueIn.
	valueIn, err := binarySerializer.Uint64(r, littleEndian)
	if err != nil {
		return err
	}
	ti.ValueIn = int64(valueIn)

	// BlockHeight.
	ti.BlockHeight, err = binarySerializer.Uint32(r, littleEndian)
	if err != nil {
		return err
	}

	// BlockIndex.
	ti.BlockIndex, err = binarySerializer.Uint32(r, littleEndian)
	if err != nil {
		return err
	}

	// Signature script.
	ti.SignatureScript, err = ReadVarBytes(r, pver, MaxMessagePayload,
		"transaction input signature script")
	if err != nil {
		return err
	}

	return nil
}

// readTxInWitnessSigning reads a TxIn witness for signing.
func readTxInWitnessSigning(r io.Reader, pver uint32, version int32,
	ti *TxIn) error {
	var err error

	// Signature script.
	ti.SignatureScript, err = ReadVarBytes(r, pver, MaxMessagePayload,
		"transaction input signature script")
	if err != nil {
		return err
	}

	return nil
}

// readTxInWitnessValueSigning reads a TxIn witness for signing with value
// included.
func readTxInWitnessValueSigning(r io.Reader, pver uint32, version int32,
	ti *TxIn) error {
	// ValueIn.
	valueIn, err := binarySerializer.Uint64(r, littleEndian)
	if err != nil {
		return err
	}
	ti.ValueIn = int64(valueIn)

	// Signature script.
	ti.SignatureScript, err = ReadVarBytes(r, pver, MaxMessagePayload,
		"transaction input signature script")
	if err != nil {
		return err
	}

	return nil
}

<<<<<<< HEAD
// readTxInPrefix reads the next sequence of bytes from r as a transaction input
// (TxIn) in the transaction prefix.
func legacyReadTxIn(r io.Reader, pver uint32, version int32, ti *TxIn) error {
	var op OutPoint
	err := legacyReadOutPoint(r, pver, version, &op)
=======
// readScript reads a variable length byte array that represents a transaction
// script.  It is encoded as a varInt containing the length of the array
// followed by the bytes themselves.  An error is returned if the length is
// greater than the passed maxAllowed parameter which helps protect against
// memory exhuastion attacks and forced panics thorugh malformed messages.  The
// fieldName parameter is only used for the error message so it provides more
// context in the error.
func readScript(r io.Reader, pver uint32, maxAllowed uint32, fieldName string) ([]byte, error) {
	count, err := ReadVarInt(r, pver)
	if err != nil {
		return nil, err
	}

	// Prevent byte array larger than the max message size.  It would
	// be possible to cause memory exhaustion and panics without a sane
	// upper bound on this count.
	if count > uint64(maxAllowed) {
		str := fmt.Sprintf("%s is larger than the max allowed size "+
			"[count %d, max %d]", fieldName, count, maxAllowed)
		return nil, messageError("readScript", str)
	}

	b := scriptPool.Borrow(count)
	_, err = io.ReadFull(r, b)
	if err != nil {
		scriptPool.Return(b)
		return nil, err
	}
	return b, nil
}

// readTxIn reads the next sequence of bytes from r as a transaction input
// (TxIn).
func readTxIn(r io.Reader, pver uint32, version int32, ti *TxIn) error {
	err := readOutPoint(r, pver, version, &ti.PreviousOutPoint)
>>>>>>> 6229e358
	if err != nil {
		return err
	}

	ti.SignatureScript, err = readScript(r, pver, MaxMessagePayload,
		"transaction input signature script")
	if err != nil {
		return err
	}

	ti.Sequence, err = binarySerializer.Uint32(r, littleEndian)
	if err != nil {
		return err
	}

	return nil
}

// legacyWriteTxIn encodes ti to the decred protocol encoding for a transaction
// input (TxIn) to w for decred legacy format.
func legacyWriteTxIn(w io.Writer, pver uint32, version int32, ti *TxIn) error {
	err := legacyWriteOutPoint(w, pver, version, &ti.PreviousOutPoint)
	if err != nil {
		return err
	}

	err = WriteVarBytes(w, pver, ti.SignatureScript)
	if err != nil {
		return err
	}

	err = binarySerializer.PutUint32(w, littleEndian, ti.Sequence)
	if err != nil {
		return err
	}

	return nil
}

// writeTxInPrefixs encodes ti to the decred protocol encoding for a transaction
// input (TxIn) prefix to w.
func writeTxInPrefix(w io.Writer, pver uint32, version int32, ti *TxIn) error {
	err := WriteOutPoint(w, pver, version, &ti.PreviousOutPoint)
	if err != nil {
		return err
	}

	err = binarySerializer.PutUint32(w, littleEndian, ti.Sequence)
	if err != nil {
		return err
	}

	return nil
}

// writeTxWitness encodes ti to the decred protocol encoding for a transaction
// input (TxIn) witness to w.
func writeTxInWitness(w io.Writer, pver uint32, version int32, ti *TxIn) error {
	// ValueIn.
	err := binarySerializer.PutUint64(w, littleEndian, uint64(ti.ValueIn))
	if err != nil {
		return err
	}

	// BlockHeight.
	err = binarySerializer.PutUint32(w, littleEndian, ti.BlockHeight)
	if err != nil {
		return err
	}

	// BlockIndex.
	binarySerializer.PutUint32(w, littleEndian, ti.BlockIndex)
	if err != nil {
		return err
	}

	// Write the signature script.
	err = WriteVarBytes(w, pver, ti.SignatureScript)
	if err != nil {
		return err
	}

	return nil
}

// writeTxInWitnessSigning encodes ti to the decred protocol encoding for a
// transaction input (TxIn) witness to w for signing.
func writeTxInWitnessSigning(w io.Writer, pver uint32, version int32,
	ti *TxIn) error {
	var err error

	// Only write the signature script.
	err = WriteVarBytes(w, pver, ti.SignatureScript)
	if err != nil {
		return err
	}

	return nil
}

// writeTxInWitnessValueSigning encodes ti to the decred protocol encoding for a
// transaction input (TxIn) witness to w for signing with value included.
func writeTxInWitnessValueSigning(w io.Writer, pver uint32, version int32,
	ti *TxIn) error {
	var err error

	// ValueIn.
	err = binarySerializer.PutUint64(w, littleEndian, uint64(ti.ValueIn))
	if err != nil {
		return err
	}

	// Signature script.
	err = WriteVarBytes(w, pver, ti.SignatureScript)
	if err != nil {
		return err
	}

	return nil
}

// readTxOut reads the next sequence of bytes from r as a transaction output
// (TxOut).
func readTxOut(r io.Reader, pver uint32, version int32, to *TxOut) error {
	value, err := binarySerializer.Uint64(r, littleEndian)
	if err != nil {
		return err
	}
	to.Value = int64(value)

	to.Version, err = binarySerializer.Uint16(r, littleEndian)
	if err != nil {
		return err
	}

	to.PkScript, err = readScript(r, pver, MaxMessagePayload,
		"transaction output public key script")
	if err != nil {
		return err
	}

	return nil
}

// writeTxOut encodes to into the decred protocol encoding for a transaction
// output (TxOut) to w.
func writeTxOut(w io.Writer, pver uint32, version int32, to *TxOut) error {
	err := binarySerializer.PutUint64(w, littleEndian, uint64(to.Value))
	if err != nil {
		return err
	}

	err = binarySerializer.PutUint16(w, littleEndian, to.Version)
	if err != nil {
		return err
	}

	err = WriteVarBytes(w, pver, to.PkScript)
	if err != nil {
		return err
	}
	return nil
}

// legacyReadTxOut reads the next sequence of bytes from r as a transaction output
// (TxOut) in legacy Decred format (for tests).
func legacyReadTxOut(r io.Reader, pver uint32, version int32, to *TxOut) error {
	value, err := binarySerializer.Uint64(r, littleEndian)
	if err != nil {
		return err
	}
	to.Value = int64(value)

	to.PkScript, err = ReadVarBytes(r, pver, MaxMessagePayload,
		"transaction output public key script")
	if err != nil {
		return err
	}

	return nil
}

// legacyWriteTxOut encodes to into the decred protocol encoding for a transaction
// output (TxOut) to w in legacy Decred format (for tests).
func legacyWriteTxOut(w io.Writer, pver uint32, version int32, to *TxOut) error {
	err := binarySerializer.PutUint64(w, littleEndian, uint64(to.Value))
	if err != nil {
		return err
	}

	err = WriteVarBytes(w, pver, to.PkScript)
	if err != nil {
		return err
	}
	return nil
}

// IsSupportedMsgTxVersion returns if a transaction version is supported or not.
// Currently, inclusion into the memory pool (and thus blocks) only supports
// the DefaultMsgTxVersion.
func IsSupportedMsgTxVersion(msgTx *MsgTx) bool {
	if msgTx.Version == DefaultMsgTxVersion() {
		return true
	}
	return false
}<|MERGE_RESOLUTION|>--- conflicted
+++ resolved
@@ -79,11 +79,25 @@
 	// that is a rule enforced at a higher layer, so it is intentionally
 	// not included here.
 	// Version 4 bytes + Varint number of transaction inputs 1 byte + Varint
-<<<<<<< HEAD
 	// number of transaction outputs 1 byte + Varint representing the number
 	// of transaction signatures + LockTime 4 bytes + Expiry 4 bytes + min
 	// input payload + min output payload.
 	minTxPayload = 4 + 1 + 1 + 1 + 4 + 4
+
+	// freeListMaxScriptSize is the size of each buffer in the free list
+	// that	is used for deserializing scripts from the wire before they are
+	// concatenated into a single contiguous buffers.  This value was chosen
+	// because it is slightly more than twice the size of the vast majority
+	// of all "standard" scripts.  Larger scripts are still deserialized
+	// properly as the free list will simply be bypassed for them.
+	freeListMaxScriptSize = 512
+
+	// freeListMaxItems is the number of buffers to keep in the free list
+	// to use for script deserialization.  This value allows up to 100
+	// scripts per transaction being simultaneously deserialized by 125
+	// peers.  Thus, the peak usage of the free list is 12,500 * 512 =
+	// 6,400,000 bytes.
+	freeListMaxItems = 12500
 )
 
 // TxSerializeType is a uint16 representing the serialized type of transaction
@@ -145,39 +159,6 @@
 	ver := binary.LittleEndian.Uint32(verBytes)
 	return int32(ver)
 }
-
-// WitnessValueSigningMsgTxVersion returns the witness only version int32
-// (serialize the tx witness for signing with value, version number 1).
-func WitnessValueSigningMsgTxVersion() int32 {
-	verBytes := make([]byte, 4, 4)
-	binary.LittleEndian.PutUint16(verBytes[0:2], TxVersion)
-	binary.LittleEndian.PutUint16(verBytes[2:4],
-		uint16(TxSerializeWitnessValueSigning))
-	ver := binary.LittleEndian.Uint32(verBytes)
-	return int32(ver)
-}
-
-// OutPoint defines a decred data type that is used to track previous
-=======
-	// number of transaction outputs 1 byte + LockTime 4 bytes + min input
-	// payload + min output payload.
-	minTxPayload = 10
-
-	// freeListMaxScriptSize is the size of each buffer in the free list
-	// that	is used for deserializing scripts from the wire before they are
-	// concatenated into a single contiguous buffers.  This value was chosen
-	// because it is slightly more than twice the size of the vast majority
-	// of all "standard" scripts.  Larger scripts are still deserialized
-	// properly as the free list will simply be bypassed for them.
-	freeListMaxScriptSize = 512
-
-	// freeListMaxItems is the number of buffers to keep in the free list
-	// to use for script deserialization.  This value allows up to 100
-	// scripts per transaction being simultaneously deserialized by 125
-	// peers.  Thus, the peak usage of the free list is 12,500 * 512 =
-	// 6,400,000 bytes.
-	freeListMaxItems = 12500
-)
 
 // scriptFreeList defines a free list of byte slices (up to the maximum number
 // defined by the freeListMaxItems constant) that have a cap according to the
@@ -236,8 +217,49 @@
 // the number of allocations.
 var scriptPool scriptFreeList = make(chan []byte, freeListMaxItems)
 
-// OutPoint defines a bitcoin data type that is used to track previous
->>>>>>> 6229e358
+// readScript reads a variable length byte array that represents a transaction
+// script.  It is encoded as a varInt containing the length of the array
+// followed by the bytes themselves.  An error is returned if the length is
+// greater than the passed maxAllowed parameter which helps protect against
+// memory exhuastion attacks and forced panics thorugh malformed messages.  The
+// fieldName parameter is only used for the error message so it provides more
+// context in the error.
+func readScript(r io.Reader, pver uint32, maxAllowed uint32, fieldName string) ([]byte, error) {
+	count, err := ReadVarInt(r, pver)
+	if err != nil {
+		return nil, err
+	}
+
+	// Prevent byte array larger than the max message size.  It would
+	// be possible to cause memory exhaustion and panics without a sane
+	// upper bound on this count.
+	if count > uint64(maxAllowed) {
+		str := fmt.Sprintf("%s is larger than the max allowed size "+
+			"[count %d, max %d]", fieldName, count, maxAllowed)
+		return nil, messageError("readScript", str)
+	}
+
+	b := scriptPool.Borrow(count)
+	_, err = io.ReadFull(r, b)
+	if err != nil {
+		scriptPool.Return(b)
+		return nil, err
+	}
+	return b, nil
+}
+
+// WitnessValueSigningMsgTxVersion returns the witness only version int32
+// (serialize the tx witness for signing with value, version number 1).
+func WitnessValueSigningMsgTxVersion() int32 {
+	verBytes := make([]byte, 4, 4)
+	binary.LittleEndian.PutUint16(verBytes[0:2], TxVersion)
+	binary.LittleEndian.PutUint16(verBytes[2:4],
+		uint16(TxSerializeWitnessValueSigning))
+	ver := binary.LittleEndian.Uint32(verBytes)
+	return int32(ver)
+}
+
+// OutPoint defines a decred data type that is used to track previous
 // transaction outputs.
 type OutPoint struct {
 	Hash  chainhash.Hash
@@ -635,12 +657,90 @@
 	return &newTx
 }
 
+// writeTxScriptsToMsgTx allocates the memory for variable length fields in a
+// MsgTx TxIns, TxOuts, or both as a contiguous chunk of memory, then fills
+// in these fields for the MsgTx by copying to a contiguous piece of memory
+// and setting the pointer.
+//
+// NOTE: It is no longer valid to return any previously borrowed script
+// buffers after this function has run because it is already done and the
+// scripts in the transaction inputs and outputs no longer point to the
+// buffers.
+func writeTxScriptsToMsgTx(msg *MsgTx, totalScriptSize uint64, mType TxSerializeType) {
+	// Create a single allocation to house all of the scripts and set each
+	// input signature scripts and output public key scripts to the
+	// appropriate subslice of the overall contiguous buffer.  Then, return
+	// each individual script buffer back to the pool so they can be reused
+	// for future deserializations.  This is done because it significantly
+	// reduces the number of allocations the garbage collector needs to track,
+	// which in turn improves performance and drastically reduces the amount
+	// of runtime overhead that would otherwise be needed to keep track of
+	// millions of small allocations.
+	//
+	// Closures around writing the TxIn and TxOut scripts are used in Decred
+	// because, depending on the serialization type desired, only input or
+	// output scripts may be required.
+	var offset uint64
+	scripts := make([]byte, totalScriptSize)
+	writeTxIns := func() {
+		for i := 0; i < len(msg.TxIn); i++ {
+			// Copy the signature script into the contiguous buffer at the
+			// appropriate offset.
+			signatureScript := msg.TxIn[i].SignatureScript
+			copy(scripts[offset:], signatureScript)
+
+			// Reset the signature script of the transaction input to the
+			// slice of the contiguous buffer where the script lives.
+			scriptSize := uint64(len(signatureScript))
+			end := offset + scriptSize
+			msg.TxIn[i].SignatureScript = scripts[offset:end:end]
+			offset += scriptSize
+
+			// Return the temporary script buffer to the pool.
+			scriptPool.Return(signatureScript)
+		}
+	}
+	writeTxOuts := func() {
+		for i := 0; i < len(msg.TxOut); i++ {
+			// Copy the public key script into the contiguous buffer at the
+			// appropriate offset.
+			pkScript := msg.TxOut[i].PkScript
+			copy(scripts[offset:], pkScript)
+
+			// Reset the public key script of the transaction output to the
+			// slice of the contiguous buffer where the script lives.
+			scriptSize := uint64(len(pkScript))
+			end := offset + scriptSize
+			msg.TxOut[i].PkScript = scripts[offset:end:end]
+			offset += scriptSize
+
+			// Return the temporary script buffer to the pool.
+			scriptPool.Return(pkScript)
+		}
+	}
+
+	// Handle the serialization types accordingly.
+	switch mType {
+	case TxSerializeNoWitness:
+		writeTxOuts()
+	case TxSerializeOnlyWitness:
+		fallthrough
+	case TxSerializeWitnessSigning:
+		fallthrough
+	case TxSerializeWitnessValueSigning:
+		writeTxIns()
+	case TxSerializeFull:
+		writeTxIns()
+		writeTxOuts()
+	}
+}
+
 // decodePrefix decodes a transaction prefix and stores the contents
 // in the embedded msgTx.
-func (msg *MsgTx) decodePrefix(r io.Reader, pver uint32) error {
+func (msg *MsgTx) decodePrefix(r io.Reader, pver uint32) (uint64, error) {
 	count, err := ReadVarInt(r, pver)
 	if err != nil {
-		return err
+		return 0, err
 	}
 
 	// Prevent more input transactions than could possibly fit into a
@@ -650,12 +750,240 @@
 		str := fmt.Sprintf("too many input transactions to fit into "+
 			"max message size [count %d, max %d]", count,
 			maxTxInPerMessage)
-		return messageError("MsgTx.decodePrefix", str)
-	}
-
-<<<<<<< HEAD
+		return 0, messageError("MsgTx.decodePrefix", str)
+	}
+
 	// TxIns.
-=======
+	txIns := make([]TxIn, count)
+	msg.TxIn = make([]*TxIn, count)
+	for i := uint64(0); i < count; i++ {
+		// The pointer is set now in case a script buffer is borrowed
+		// and needs to be returned to the pool on error.
+		ti := &txIns[i]
+		msg.TxIn[i] = ti
+		err = readTxInPrefix(r, pver, msg.Version, ti)
+		if err != nil {
+			return 0, err
+		}
+	}
+
+	count, err = ReadVarInt(r, pver)
+	if err != nil {
+		return 0, err
+	}
+
+	// Prevent more output transactions than could possibly fit into a
+	// message.  It would be possible to cause memory exhaustion and panics
+	// without a sane upper bound on this count.
+	if count > uint64(maxTxOutPerMessage) {
+		str := fmt.Sprintf("too many output transactions to fit into "+
+			"max message size [count %d, max %d]", count,
+			maxTxOutPerMessage)
+		return 0, messageError("MsgTx.decodePrefix", str)
+	}
+
+	// TxOuts.
+	var totalScriptSize uint64
+	txOuts := make([]TxOut, count)
+	msg.TxOut = make([]*TxOut, count)
+	for i := uint64(0); i < count; i++ {
+		// The pointer is set now in case a script buffer is borrowed
+		// and needs to be returned to the pool on error.
+		to := &txOuts[i]
+		msg.TxOut[i] = to
+		err = readTxOut(r, pver, msg.Version, to)
+		if err != nil {
+			return 0, err
+		}
+		totalScriptSize += uint64(len(to.PkScript))
+	}
+
+	// Locktime and expiry.
+	msg.LockTime, err = binarySerializer.Uint32(r, littleEndian)
+	if err != nil {
+		return 0, err
+	}
+
+	msg.Expiry, err = binarySerializer.Uint32(r, littleEndian)
+	if err != nil {
+		return 0, err
+	}
+
+	return totalScriptSize, nil
+}
+
+func (msg *MsgTx) decodeWitness(r io.Reader, pver uint32, isFull bool) (uint64, error) {
+	// Witness only; generate the TxIn list and fill out only the
+	// sigScripts.
+	var totalScriptSize uint64
+	if !isFull {
+		count, err := ReadVarInt(r, pver)
+		if err != nil {
+			return 0, err
+		}
+
+		// Prevent more input transactions than could possibly fit into a
+		// message.  It would be possible to cause memory exhaustion and panics
+		// without a sane upper bound on this count.
+		if count > uint64(maxTxInPerMessage) {
+			str := fmt.Sprintf("too many input transactions to fit into "+
+				"max message size [count %d, max %d]", count,
+				maxTxInPerMessage)
+			return 0, messageError("MsgTx.decodeWitness", str)
+		}
+
+		txIns := make([]TxIn, count)
+		msg.TxIn = make([]*TxIn, count)
+		for i := uint64(0); i < count; i++ {
+			// The pointer is set now in case a script buffer is borrowed
+			// and needs to be returned to the pool on error.
+			ti := &txIns[i]
+			msg.TxIn[i] = ti
+			err = readTxInWitness(r, pver, msg.Version, ti)
+			if err != nil {
+				return 0, err
+			}
+			totalScriptSize += uint64(len(ti.SignatureScript))
+		}
+		msg.TxOut = make([]*TxOut, 0)
+	} else {
+		// We're decoding witnesses from a full transaction, so read in
+		// the number of signature scripts, check to make sure it's the
+		// same as the number of TxIns we currently have, then fill in
+		// the signature scripts.
+		count, err := ReadVarInt(r, pver)
+		if err != nil {
+			return 0, err
+		}
+
+		// Don't allow the deserializer to panic by accessing memory
+		// that doesn't exist.
+		if int(count) != len(msg.TxIn) {
+			str := fmt.Sprintf("non equal witness and prefix txin quantities "+
+				"(witness %v, prefix %v)", count,
+				len(msg.TxIn))
+			return 0, messageError("MsgTx.decodeWitness", str)
+		}
+
+		// Prevent more input transactions than could possibly fit into a
+		// message.  It would be possible to cause memory exhaustion and panics
+		// without a sane upper bound on this count.
+		if count > uint64(maxTxInPerMessage) {
+			str := fmt.Sprintf("too many input transactions to fit into "+
+				"max message size [count %d, max %d]", count,
+				maxTxInPerMessage)
+			return 0, messageError("MsgTx.decodeWitness", str)
+		}
+
+		// Read in the witnesses, and copy them into the already generated
+		// by decodePrefix TxIns.
+		txIns := make([]TxIn, count)
+		for i := uint64(0); i < count; i++ {
+			ti := &txIns[i]
+			err = readTxInWitness(r, pver, msg.Version, ti)
+			if err != nil {
+				return 0, err
+			}
+			totalScriptSize += uint64(len(ti.SignatureScript))
+
+			msg.TxIn[i].ValueIn = ti.ValueIn
+			msg.TxIn[i].BlockHeight = ti.BlockHeight
+			msg.TxIn[i].BlockIndex = ti.BlockIndex
+			msg.TxIn[i].SignatureScript = ti.SignatureScript
+		}
+	}
+
+	return totalScriptSize, nil
+}
+
+// decodeWitnessSigning decodes a witness for signing.
+func (msg *MsgTx) decodeWitnessSigning(r io.Reader, pver uint32) (uint64, error) {
+	// Witness only for signing; generate the TxIn list and fill out only the
+	// sigScripts.
+	count, err := ReadVarInt(r, pver)
+	if err != nil {
+		return 0, err
+	}
+
+	// Prevent more input transactions than could possibly fit into a
+	// message.  It would be possible to cause memory exhaustion and panics
+	// without a sane upper bound on this count.
+	if count > uint64(maxTxInPerMessage) {
+		str := fmt.Sprintf("too many input transactions to fit into "+
+			"max message size [count %d, max %d]", count,
+			maxTxInPerMessage)
+		return 0, messageError("MsgTx.decodeWitness", str)
+	}
+
+	var totalScriptSize uint64
+	txIns := make([]TxIn, count)
+	msg.TxIn = make([]*TxIn, count)
+	for i := uint64(0); i < count; i++ {
+		// The pointer is set now in case a script buffer is borrowed
+		// and needs to be returned to the pool on error.
+		ti := &txIns[i]
+		msg.TxIn[i] = ti
+		err = readTxInWitnessSigning(r, pver, msg.Version, ti)
+		if err != nil {
+			return 0, err
+		}
+		totalScriptSize += uint64(len(ti.SignatureScript))
+	}
+	msg.TxOut = make([]*TxOut, 0)
+
+	return totalScriptSize, nil
+}
+
+// decodeWitnessValueSigning decodes a witness for signing with value.
+func (msg *MsgTx) decodeWitnessValueSigning(r io.Reader, pver uint32) (uint64, error) {
+	// Witness only for signing; generate the TxIn list and fill out only the
+	// sigScripts.
+	count, err := ReadVarInt(r, pver)
+	if err != nil {
+		return 0, err
+	}
+
+	// Prevent more input transactions than could possibly fit into a
+	// message.  It would be possible to cause memory exhaustion and panics
+	// without a sane upper bound on this count.
+	if count > uint64(maxTxInPerMessage) {
+		str := fmt.Sprintf("too many input transactions to fit into "+
+			"max message size [count %d, max %d]", count,
+			maxTxInPerMessage)
+		return 0, messageError("MsgTx.decodeWitness", str)
+	}
+
+	var totalScriptSize uint64
+	txIns := make([]TxIn, count)
+	msg.TxIn = make([]*TxIn, count)
+	for i := uint64(0); i < count; i++ {
+		// The pointer is set now in case a script buffer is borrowed
+		// and needs to be returned to the pool on error.
+		ti := &txIns[i]
+		msg.TxIn[i] = ti
+		err = readTxInWitnessValueSigning(r, pver, msg.Version, ti)
+		if err != nil {
+			return 0, err
+		}
+		totalScriptSize += uint64(len(ti.SignatureScript))
+	}
+	msg.TxOut = make([]*TxOut, 0)
+
+	return totalScriptSize, nil
+}
+
+// BtcDecode decodes r using the decred protocol encoding into the receiver.
+// This is part of the Message interface implementation.
+// See Deserialize for decoding transactions stored to disk, such as in a
+// database, as opposed to decoding transactions from the wire.
+func (msg *MsgTx) BtcDecode(r io.Reader, pver uint32) error {
+	version, err := binarySerializer.Uint32(r, littleEndian)
+	if err != nil {
+		return err
+	}
+	msg.Version = int32(version)
+	_, mType := msgTxVersionToVars(msg.Version)
+
 	// returnScriptBuffers is a closure that returns any script buffers that
 	// were borrowed from the pool when there are any deserialization
 	// errors.  This is only valid to call before the final step which
@@ -676,21 +1004,118 @@
 		}
 	}
 
+	// Serialize the transactions depending on their serialization
+	// types.  Write the transaction scripts at the end of each
+	// serialization procedure using the more efficient contiguous
+	// memory allocations, which reduces the amount of memory that
+	// must be handled by the GC tremendously.  If any of these
+	// serializations fail, free the relevant memory.
+	switch {
+	case mType == TxSerializeNoWitness:
+		totalScriptSize, err := msg.decodePrefix(r, pver)
+		if err != nil {
+			returnScriptBuffers()
+			return err
+		}
+		writeTxScriptsToMsgTx(msg, totalScriptSize, mType)
+
+	case mType == TxSerializeOnlyWitness:
+		totalScriptSize, err := msg.decodeWitness(r, pver, false)
+		if err != nil {
+			returnScriptBuffers()
+			return err
+		}
+		writeTxScriptsToMsgTx(msg, totalScriptSize, mType)
+
+	case mType == TxSerializeWitnessSigning:
+		totalScriptSize, err := msg.decodeWitnessSigning(r, pver)
+		if err != nil {
+			returnScriptBuffers()
+			return err
+		}
+		writeTxScriptsToMsgTx(msg, totalScriptSize, mType)
+
+	case mType == TxSerializeWitnessValueSigning:
+		totalScriptSize, err := msg.decodeWitnessValueSigning(r, pver)
+		if err != nil {
+			returnScriptBuffers()
+			return err
+		}
+		writeTxScriptsToMsgTx(msg, totalScriptSize, mType)
+
+	case mType == TxSerializeFull:
+		totalScriptSizeIns, err := msg.decodePrefix(r, pver)
+		if err != nil {
+			returnScriptBuffers()
+			return err
+		}
+		totalScriptSizeOuts, err := msg.decodeWitness(r, pver, true)
+		if err != nil {
+			returnScriptBuffers()
+			return err
+		}
+		writeTxScriptsToMsgTx(msg, totalScriptSizeIns+totalScriptSizeOuts, mType)
+	default:
+		return messageError("MsgTx.BtcDecode", "unsupported transaction type")
+	}
+
+	return nil
+}
+
+// LegacyBtcDecode decodes r using the decred protocol encoding into the
+// receiver. This is used for the decoding of legacy serialized transactions.
+func (msg *MsgTx) LegacyBtcDecode(r io.Reader, pver uint32) error {
+	version, err := binarySerializer.Uint32(r, littleEndian)
+	if err != nil {
+		return err
+	}
+	msg.Version = int32(version)
+
+	count, err := ReadVarInt(r, pver)
+	if err != nil {
+		return err
+	}
+
+	// Prevent more input transactions than could possibly fit into a
+	// message.  It would be possible to cause memory exhaustion and panics
+	// without a sane upper bound on this count.
+	if count > uint64(maxTxInPerMessage) {
+		str := fmt.Sprintf("too many input transactions to fit into "+
+			"max message size [count %d, max %d]", count,
+			maxTxInPerMessage)
+		return messageError("MsgTx.BtcDecode", str)
+	}
+
+	// returnScriptBuffers is a closure that returns any script buffers that
+	// were borrowed from the pool when there are any deserialization
+	// errors.  This is only valid to call before the final step which
+	// replaces the scripts with the location in a contiguous buffer and
+	// returns them.
+	returnScriptBuffers := func() {
+		for _, txIn := range msg.TxIn {
+			if txIn == nil || txIn.SignatureScript == nil {
+				continue
+			}
+			scriptPool.Return(txIn.SignatureScript)
+		}
+		for _, txOut := range msg.TxOut {
+			if txOut == nil || txOut.PkScript == nil {
+				continue
+			}
+			scriptPool.Return(txOut.PkScript)
+		}
+	}
+
 	// Deserialize the inputs.
 	var totalScriptSize uint64
->>>>>>> 6229e358
 	txIns := make([]TxIn, count)
 	msg.TxIn = make([]*TxIn, count)
 	for i := uint64(0); i < count; i++ {
 		// The pointer is set now in case a script buffer is borrowed
 		// and needs to be returned to the pool on error.
 		ti := &txIns[i]
-<<<<<<< HEAD
-		err = readTxInPrefix(r, pver, msg.Version, ti)
-=======
 		msg.TxIn[i] = ti
-		err = readTxIn(r, pver, msg.Version, ti)
->>>>>>> 6229e358
+		err = legacyReadTxIn(r, pver, msg.Version, ti)
 		if err != nil {
 			returnScriptBuffers()
 			return err
@@ -712,18 +1137,18 @@
 		str := fmt.Sprintf("too many output transactions to fit into "+
 			"max message size [count %d, max %d]", count,
 			maxTxOutPerMessage)
-		return messageError("MsgTx.decodePrefix", str)
-	}
-
-	// TxOuts.
+		return messageError("MsgTx.BtcDecode", str)
+	}
+
+	// Deserialize the outputs.
 	txOuts := make([]TxOut, count)
 	msg.TxOut = make([]*TxOut, count)
 	for i := uint64(0); i < count; i++ {
 		// The pointer is set now in case a script buffer is borrowed
 		// and needs to be returned to the pool on error.
 		to := &txOuts[i]
+		err = legacyReadTxOut(r, pver, msg.Version, to)
 		msg.TxOut[i] = to
-		err = readTxOut(r, pver, msg.Version, to)
 		if err != nil {
 			returnScriptBuffers()
 			return err
@@ -731,336 +1156,9 @@
 		totalScriptSize += uint64(len(to.PkScript))
 	}
 
-	// Locktime and expiry.
 	msg.LockTime, err = binarySerializer.Uint32(r, littleEndian)
 	if err != nil {
 		returnScriptBuffers()
-		return err
-	}
-
-<<<<<<< HEAD
-	msg.Expiry, err = binarySerializer.Uint32(r, littleEndian)
-	if err != nil {
-		return err
-=======
-	// Create a single allocation to house all of the scripts and set each
-	// input signature script and output public key script to the
-	// appropriate subslice of the overall contiguous buffer.  Then, return
-	// each individual script buffer back to the pool so they can be reused
-	// for future deserializations.  This is done because it significantly
-	// reduces the number of allocations the garbage collector needs to
-	// track, which in turn improves performance and drastically reduces the
-	// amount of runtime overhead that would otherwise be needed to keep
-	// track of millions of small allocations.
-	//
-	// NOTE: It is no longer valid to call the returnScriptBuffers closure
-	// after these blocks of code run because it is already done and the
-	// scripts in the transaction inputs and outputs no longer point to the
-	// buffers.
-	var offset uint64
-	scripts := make([]byte, totalScriptSize)
-	for i := 0; i < len(msg.TxIn); i++ {
-		// Copy the signature script into the contiguous buffer at the
-		// appropriate offset.
-		signatureScript := msg.TxIn[i].SignatureScript
-		copy(scripts[offset:], signatureScript)
-
-		// Reset the signature script of the transaction input to the
-		// slice of the contiguous buffer where the script lives.
-		scriptSize := uint64(len(signatureScript))
-		end := offset + scriptSize
-		msg.TxIn[i].SignatureScript = scripts[offset:end:end]
-		offset += scriptSize
-
-		// Return the temporary script buffer to the pool.
-		scriptPool.Return(signatureScript)
-	}
-	for i := 0; i < len(msg.TxOut); i++ {
-		// Copy the public key script into the contiguous buffer at the
-		// appropriate offset.
-		pkScript := msg.TxOut[i].PkScript
-		copy(scripts[offset:], pkScript)
-
-		// Reset the public key script of the transaction output to the
-		// slice of the contiguous buffer where the script lives.
-		scriptSize := uint64(len(pkScript))
-		end := offset + scriptSize
-		msg.TxOut[i].PkScript = scripts[offset:end:end]
-		offset += scriptSize
-
-		// Return the temporary script buffer to the pool.
-		scriptPool.Return(pkScript)
->>>>>>> 6229e358
-	}
-
-	return nil
-}
-
-func (msg *MsgTx) decodeWitness(r io.Reader, pver uint32, isFull bool) error {
-	// Witness only; generate the TxIn list and fill out only the
-	// sigScripts.
-	if !isFull {
-		count, err := ReadVarInt(r, pver)
-		if err != nil {
-			return err
-		}
-
-		// Prevent more input transactions than could possibly fit into a
-		// message.  It would be possible to cause memory exhaustion and panics
-		// without a sane upper bound on this count.
-		if count > uint64(maxTxInPerMessage) {
-			str := fmt.Sprintf("too many input transactions to fit into "+
-				"max message size [count %d, max %d]", count,
-				maxTxInPerMessage)
-			return messageError("MsgTx.decodeWitness", str)
-		}
-
-		txIns := make([]TxIn, count)
-		msg.TxIn = make([]*TxIn, count)
-		for i := uint64(0); i < count; i++ {
-			ti := &txIns[i]
-			err = readTxInWitness(r, pver, msg.Version, ti)
-			if err != nil {
-				return err
-			}
-			msg.TxIn[i] = ti
-		}
-		msg.TxOut = make([]*TxOut, 0)
-	} else {
-		// We're decoding witnesses from a full transaction, so read in
-		// the number of signature scripts, check to make sure it's the
-		// same as the number of TxIns we currently have, then fill in
-		// the signature scripts.
-		count, err := ReadVarInt(r, pver)
-		if err != nil {
-			return err
-		}
-
-		// Don't allow the deserializer to panic by accessing memory
-		// that doesn't exist.
-		if int(count) != len(msg.TxIn) {
-			str := fmt.Sprintf("non equal witness and prefix txin quantities "+
-				"(witness %v, prefix %v)", count,
-				len(msg.TxIn))
-			return messageError("MsgTx.decodeWitness", str)
-		}
-
-		// Prevent more input transactions than could possibly fit into a
-		// message.  It would be possible to cause memory exhaustion and panics
-		// without a sane upper bound on this count.
-		if count > uint64(maxTxInPerMessage) {
-			str := fmt.Sprintf("too many input transactions to fit into "+
-				"max message size [count %d, max %d]", count,
-				maxTxInPerMessage)
-			return messageError("MsgTx.decodeWitness", str)
-		}
-
-		// Read in the witnesses, and copy them into the already generated
-		// by decodePrefix TxIns.
-		txIns := make([]TxIn, count)
-		for i := uint64(0); i < count; i++ {
-			ti := &txIns[i]
-			err = readTxInWitness(r, pver, msg.Version, ti)
-			if err != nil {
-				return err
-			}
-
-			msg.TxIn[i].ValueIn = ti.ValueIn
-			msg.TxIn[i].BlockHeight = ti.BlockHeight
-			msg.TxIn[i].BlockIndex = ti.BlockIndex
-			msg.TxIn[i].SignatureScript = ti.SignatureScript
-		}
-	}
-
-	return nil
-}
-
-// decodeWitnessSigning decodes a witness for signing.
-func (msg *MsgTx) decodeWitnessSigning(r io.Reader, pver uint32) error {
-	// Witness only for signing; generate the TxIn list and fill out only the
-	// sigScripts.
-	count, err := ReadVarInt(r, pver)
-	if err != nil {
-		return err
-	}
-
-	// Prevent more input transactions than could possibly fit into a
-	// message.  It would be possible to cause memory exhaustion and panics
-	// without a sane upper bound on this count.
-	if count > uint64(maxTxInPerMessage) {
-		str := fmt.Sprintf("too many input transactions to fit into "+
-			"max message size [count %d, max %d]", count,
-			maxTxInPerMessage)
-		return messageError("MsgTx.decodeWitness", str)
-	}
-
-	txIns := make([]TxIn, count)
-	msg.TxIn = make([]*TxIn, count)
-	for i := uint64(0); i < count; i++ {
-		ti := &txIns[i]
-		err = readTxInWitnessSigning(r, pver, msg.Version, ti)
-		if err != nil {
-			return err
-		}
-		msg.TxIn[i] = ti
-	}
-	msg.TxOut = make([]*TxOut, 0)
-
-	return nil
-}
-
-// decodeWitnessValueSigning decodes a witness for signing with value.
-func (msg *MsgTx) decodeWitnessValueSigning(r io.Reader, pver uint32) error {
-	// Witness only for signing; generate the TxIn list and fill out only the
-	// sigScripts.
-	count, err := ReadVarInt(r, pver)
-	if err != nil {
-		return err
-	}
-
-	// Prevent more input transactions than could possibly fit into a
-	// message.  It would be possible to cause memory exhaustion and panics
-	// without a sane upper bound on this count.
-	if count > uint64(maxTxInPerMessage) {
-		str := fmt.Sprintf("too many input transactions to fit into "+
-			"max message size [count %d, max %d]", count,
-			maxTxInPerMessage)
-		return messageError("MsgTx.decodeWitness", str)
-	}
-
-	txIns := make([]TxIn, count)
-	msg.TxIn = make([]*TxIn, count)
-	for i := uint64(0); i < count; i++ {
-		ti := &txIns[i]
-		err = readTxInWitnessValueSigning(r, pver, msg.Version, ti)
-		if err != nil {
-			return err
-		}
-		msg.TxIn[i] = ti
-	}
-	msg.TxOut = make([]*TxOut, 0)
-
-	return nil
-}
-
-// BtcDecode decodes r using the decred protocol encoding into the receiver.
-// This is part of the Message interface implementation.
-// See Deserialize for decoding transactions stored to disk, such as in a
-// database, as opposed to decoding transactions from the wire.
-func (msg *MsgTx) BtcDecode(r io.Reader, pver uint32) error {
-	version, err := binarySerializer.Uint32(r, littleEndian)
-	if err != nil {
-		return err
-	}
-	msg.Version = int32(version)
-	_, mType := msgTxVersionToVars(msg.Version)
-
-	switch {
-	case mType == TxSerializeNoWitness:
-		err := msg.decodePrefix(r, pver)
-		if err != nil {
-			return err
-		}
-
-	case mType == TxSerializeOnlyWitness:
-		err := msg.decodeWitness(r, pver, false)
-		if err != nil {
-			return err
-		}
-
-	case mType == TxSerializeWitnessSigning:
-		err := msg.decodeWitnessSigning(r, pver)
-		if err != nil {
-			return err
-		}
-
-	case mType == TxSerializeWitnessValueSigning:
-		err := msg.decodeWitnessValueSigning(r, pver)
-		if err != nil {
-			return err
-		}
-
-	case mType == TxSerializeFull:
-		err := msg.decodePrefix(r, pver)
-		if err != nil {
-			return err
-		}
-		err = msg.decodeWitness(r, pver, true)
-		if err != nil {
-			return err
-		}
-	default:
-		return messageError("MsgTx.BtcDecode", "unsupported transaction type")
-	}
-
-	return nil
-}
-
-// LegacyBtcDecode decodes r using the decred protocol encoding into the
-// receiver. This is used for the decoding of legacy serialized transactions.
-func (msg *MsgTx) LegacyBtcDecode(r io.Reader, pver uint32) error {
-	version, err := binarySerializer.Uint32(r, littleEndian)
-	if err != nil {
-		return err
-	}
-	msg.Version = int32(version)
-
-	count, err := ReadVarInt(r, pver)
-	if err != nil {
-		return err
-	}
-
-	// Prevent more input transactions than could possibly fit into a
-	// message.  It would be possible to cause memory exhaustion and panics
-	// without a sane upper bound on this count.
-	if count > uint64(maxTxInPerMessage) {
-		str := fmt.Sprintf("too many input transactions to fit into "+
-			"max message size [count %d, max %d]", count,
-			maxTxInPerMessage)
-		return messageError("MsgTx.BtcDecode", str)
-	}
-
-	// Deserialize the inputs.
-	txIns := make([]TxIn, count)
-	msg.TxIn = make([]*TxIn, count)
-	for i := uint64(0); i < count; i++ {
-		ti := &txIns[i]
-		err = legacyReadTxIn(r, pver, msg.Version, ti)
-		if err != nil {
-			return err
-		}
-		msg.TxIn[i] = ti
-	}
-
-	count, err = ReadVarInt(r, pver)
-	if err != nil {
-		return err
-	}
-
-	// Prevent more output transactions than could possibly fit into a
-	// message.  It would be possible to cause memory exhaustion and panics
-	// without a sane upper bound on this count.
-	if count > uint64(maxTxOutPerMessage) {
-		str := fmt.Sprintf("too many output transactions to fit into "+
-			"max message size [count %d, max %d]", count,
-			maxTxOutPerMessage)
-		return messageError("MsgTx.BtcDecode", str)
-	}
-
-	// Deserialize the outputs.
-	txOuts := make([]TxOut, count)
-	msg.TxOut = make([]*TxOut, count)
-	for i := uint64(0); i < count; i++ {
-		to := &txOuts[i]
-		err = legacyReadTxOut(r, pver, msg.Version, to)
-		if err != nil {
-			return err
-		}
-		msg.TxOut[i] = to
-	}
-
-	msg.LockTime, err = binarySerializer.Uint32(r, littleEndian)
-	if err != nil {
 		return err
 	}
 
@@ -1629,12 +1727,10 @@
 	}
 
 	// Outpoint.
-	var op OutPoint
-	err := ReadOutPoint(r, pver, version, &op)
-	if err != nil {
-		return err
-	}
-	ti.PreviousOutPoint = op
+	err := ReadOutPoint(r, pver, version, &ti.PreviousOutPoint)
+	if err != nil {
+		return err
+	}
 
 	// Sequence.
 	ti.Sequence, err = binarySerializer.Uint32(r, littleEndian)
@@ -1668,7 +1764,7 @@
 	}
 
 	// Signature script.
-	ti.SignatureScript, err = ReadVarBytes(r, pver, MaxMessagePayload,
+	ti.SignatureScript, err = readScript(r, pver, MaxMessagePayload,
 		"transaction input signature script")
 	if err != nil {
 		return err
@@ -1683,7 +1779,7 @@
 	var err error
 
 	// Signature script.
-	ti.SignatureScript, err = ReadVarBytes(r, pver, MaxMessagePayload,
+	ti.SignatureScript, err = readScript(r, pver, MaxMessagePayload,
 		"transaction input signature script")
 	if err != nil {
 		return err
@@ -1704,7 +1800,7 @@
 	ti.ValueIn = int64(valueIn)
 
 	// Signature script.
-	ti.SignatureScript, err = ReadVarBytes(r, pver, MaxMessagePayload,
+	ti.SignatureScript, err = readScript(r, pver, MaxMessagePayload,
 		"transaction input signature script")
 	if err != nil {
 		return err
@@ -1713,49 +1809,10 @@
 	return nil
 }
 
-<<<<<<< HEAD
 // readTxInPrefix reads the next sequence of bytes from r as a transaction input
 // (TxIn) in the transaction prefix.
 func legacyReadTxIn(r io.Reader, pver uint32, version int32, ti *TxIn) error {
-	var op OutPoint
-	err := legacyReadOutPoint(r, pver, version, &op)
-=======
-// readScript reads a variable length byte array that represents a transaction
-// script.  It is encoded as a varInt containing the length of the array
-// followed by the bytes themselves.  An error is returned if the length is
-// greater than the passed maxAllowed parameter which helps protect against
-// memory exhuastion attacks and forced panics thorugh malformed messages.  The
-// fieldName parameter is only used for the error message so it provides more
-// context in the error.
-func readScript(r io.Reader, pver uint32, maxAllowed uint32, fieldName string) ([]byte, error) {
-	count, err := ReadVarInt(r, pver)
-	if err != nil {
-		return nil, err
-	}
-
-	// Prevent byte array larger than the max message size.  It would
-	// be possible to cause memory exhaustion and panics without a sane
-	// upper bound on this count.
-	if count > uint64(maxAllowed) {
-		str := fmt.Sprintf("%s is larger than the max allowed size "+
-			"[count %d, max %d]", fieldName, count, maxAllowed)
-		return nil, messageError("readScript", str)
-	}
-
-	b := scriptPool.Borrow(count)
-	_, err = io.ReadFull(r, b)
-	if err != nil {
-		scriptPool.Return(b)
-		return nil, err
-	}
-	return b, nil
-}
-
-// readTxIn reads the next sequence of bytes from r as a transaction input
-// (TxIn).
-func readTxIn(r io.Reader, pver uint32, version int32, ti *TxIn) error {
-	err := readOutPoint(r, pver, version, &ti.PreviousOutPoint)
->>>>>>> 6229e358
+	err := legacyReadOutPoint(r, pver, version, &ti.PreviousOutPoint)
 	if err != nil {
 		return err
 	}
@@ -1929,7 +1986,7 @@
 	}
 	to.Value = int64(value)
 
-	to.PkScript, err = ReadVarBytes(r, pver, MaxMessagePayload,
+	to.PkScript, err = readScript(r, pver, MaxMessagePayload,
 		"transaction output public key script")
 	if err != nil {
 		return err
