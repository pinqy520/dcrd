--- conflicted
+++ resolved
@@ -1,9 +1,5 @@
-<<<<<<< HEAD
-// Copyright (c) 2013-2015 The btcsuite developers
+// Copyright (c) 2013-2016 The btcsuite developers
 // Copyright (c) 2015-2016 The Decred developers
-=======
-// Copyright (c) 2013-2016 The btcsuite developers
->>>>>>> bd4e64d1
 // Use of this source code is governed by an ISC
 // license that can be found in the LICENSE file.
 
@@ -13,11 +9,7 @@
 	"fmt"
 	"io"
 
-<<<<<<< HEAD
 	"github.com/decred/dcrd/chaincfg/chainhash"
-=======
-	"github.com/btcsuite/btcd/chaincfg/chainhash"
->>>>>>> bd4e64d1
 )
 
 // MsgGetHeaders implements the Message interface and represents a decred
@@ -141,23 +133,15 @@
 func (msg *MsgGetHeaders) MaxPayloadLength(pver uint32) uint32 {
 	// Version 4 bytes + num block locator hashes (varInt) + max allowed block
 	// locators + hash stop.
-<<<<<<< HEAD
-	return 4 + MaxVarIntPayload + (MaxBlockLocatorsPerMsg * chainhash.HashSize) + chainhash.HashSize
-=======
 	return 4 + MaxVarIntPayload + (MaxBlockLocatorsPerMsg *
 		chainhash.HashSize) + chainhash.HashSize
->>>>>>> bd4e64d1
 }
 
 // NewMsgGetHeaders returns a new decred getheaders message that conforms to
 // the Message interface.  See MsgGetHeaders for details.
 func NewMsgGetHeaders() *MsgGetHeaders {
 	return &MsgGetHeaders{
-<<<<<<< HEAD
-		BlockLocatorHashes: make([]*chainhash.Hash, 0, MaxBlockLocatorsPerMsg),
-=======
 		BlockLocatorHashes: make([]*chainhash.Hash, 0,
 			MaxBlockLocatorsPerMsg),
->>>>>>> bd4e64d1
 	}
 }