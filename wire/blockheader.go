--- conflicted
+++ resolved
@@ -1,9 +1,5 @@
-<<<<<<< HEAD
-// Copyright (c) 2013-2015 The btcsuite developers
+// Copyright (c) 2013-2016 The btcsuite developers
 // Copyright (c) 2015-2016 The Decred developers
-=======
-// Copyright (c) 2013-2016 The btcsuite developers
->>>>>>> bd4e64d1
 // Use of this source code is governed by an ISC
 // license that can be found in the LICENSE file.
 
@@ -13,17 +9,10 @@
 	"bytes"
 	"io"
 	"time"
-<<<<<<< HEAD
-=======
-
-	"github.com/btcsuite/btcd/chaincfg/chainhash"
-)
->>>>>>> bd4e64d1
 
 	"github.com/decred/dcrd/chaincfg/chainhash"
 )
 
-<<<<<<< HEAD
 // MaxBlockHeaderPayload is the max size of the header which comes from:
 // Version 4 bytes + Bits 4 bytes + PrevBlock and MerkleRoot hashes + 32 StakeRoot
 // bytes + 2 VoteBits bytes + 6 FinalState bytes + 2 Voters bytes +
@@ -31,12 +20,6 @@
 // 4 Height bytes + 4 Size bytes + Timestamp 4 bytes + 4 bytes nonce.
 // --> Total 180 bytes.
 const MaxBlockHeaderPayload = 16 + (chainhash.HashSize * 2) + 64 + 36
-=======
-// MaxBlockHeaderPayload is the maximum number of bytes a block header can be.
-// Version 4 bytes + Timestamp 4 bytes + Bits 4 bytes + Nonce 4 bytes +
-// PrevBlock and MerkleRoot hashes.
-const MaxBlockHeaderPayload = 16 + (chainhash.HashSize * 2)
->>>>>>> bd4e64d1
 
 // BlockHeader defines information about a block and is used in the decred
 // block (MsgBlock) and headers (MsgHeaders) messages.
@@ -103,26 +86,16 @@
 // header.
 const blockHeaderLen = 180
 
-<<<<<<< HEAD
-// BlockSha computes the block identifier hash for the given block header.
-func (h *BlockHeader) BlockSha() chainhash.Hash {
-	// Encode the header and hash256 everything prior to the number of
-=======
 // BlockHash computes the block identifier hash for the given block header.
 func (h *BlockHeader) BlockHash() chainhash.Hash {
-	// Encode the header and double sha256 everything prior to the number of
->>>>>>> bd4e64d1
+	// Encode the header and hash256 everything prior to the number of
 	// transactions.  Ignore the error returns since there is no way the
 	// encode could fail except being out of memory which would cause a
 	// run-time panic.
 	var buf bytes.Buffer
 	_ = writeBlockHeader(&buf, 0, h)
 
-<<<<<<< HEAD
-	return chainhash.HashFuncH(buf.Bytes())
-=======
-	return chainhash.DoubleHashH(buf.Bytes())
->>>>>>> bd4e64d1
+	return chainhash.HashH(buf.Bytes())
 }
 
 // BtcDecode decodes r using the bitcoin protocol encoding into the receiver.
@@ -185,16 +158,11 @@
 // NewBlockHeader returns a new BlockHeader using the provided previous block
 // hash, merkle root hash, difficulty bits, and nonce used to generate the
 // block with defaults for the remaining fields.
-<<<<<<< HEAD
 func NewBlockHeader(version int32, prevHash *chainhash.Hash,
 	merkleRootHash *chainhash.Hash, stakeRoot *chainhash.Hash, voteBits uint16,
 	finalState [6]byte, voters uint16, freshStake uint8, revocations uint8,
 	poolsize uint32, bits uint32, sbits int64, height uint32, size uint32,
 	nonce uint32, extraData [32]byte, stakeVersion uint32) *BlockHeader {
-=======
-func NewBlockHeader(prevHash *chainhash.Hash, merkleRootHash *chainhash.Hash,
-	bits uint32, nonce uint32) *BlockHeader {
->>>>>>> bd4e64d1
 
 	// Limit the timestamp to one second precision since the protocol
 	// doesn't support better.
