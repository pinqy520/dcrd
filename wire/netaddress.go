--- conflicted
+++ resolved
@@ -123,13 +123,8 @@
 	if err != nil {
 		return err
 	}
-<<<<<<< HEAD
 	// Sigh.  Decred protocol mixes little and big endian.
-	err = binary.Read(r, binary.BigEndian, &port)
-=======
-	// Sigh.  Bitcoin protocol mixes little and big endian.
 	port, err := binarySerializer.Uint16(r, bigEndian)
->>>>>>> f68cd742
 	if err != nil {
 		return err
 	}
@@ -164,13 +159,8 @@
 		return err
 	}
 
-<<<<<<< HEAD
 	// Sigh.  Decred protocol mixes little and big endian.
-	err = binary.Write(w, binary.BigEndian, na.Port)
-=======
-	// Sigh.  Bitcoin protocol mixes little and big endian.
 	err = binary.Write(w, bigEndian, na.Port)
->>>>>>> f68cd742
 	if err != nil {
 		return err
 	}
