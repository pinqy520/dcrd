--- conflicted
+++ resolved
@@ -1,4 +1,5 @@
 // Copyright (c) 2013-2016 The btcsuite developers
+// Copyright (c) 2017 The Decred developers
 // Use of this source code is governed by an ISC
 // license that can be found in the LICENSE file.
 
@@ -157,15 +158,6 @@
 }
 
 // checkInputsStandard performs a series of checks on a transaction's inputs
-<<<<<<< HEAD
-// to ensure they are "standard".  A standard transaction input is one that
-// that consumes the expected number of elements from the stack and that number
-// is the same as the output script pushes.  This help prevent resource
-// exhaustion attacks by "creative" use of scripts that are super expensive to
-// process like OP_DUP OP_CHECKSIG OP_DROP repeated a large number of times
-// followed by a final OP_TRUE.
-func checkInputsStandard(tx *dcrutil.Tx, txType stake.TxType, utxoView *blockchain.UtxoViewpoint) error {
-=======
 // to ensure they are "standard".  A standard transaction input within the
 // context of this function is one whose referenced public key script is of a
 // standard form and, for pay-to-script-hash, does not have more than
@@ -175,8 +167,7 @@
 // not perform those checks because the script engine already does this more
 // accurately and concisely via the txscript.ScriptVerifyCleanStack and
 // txscript.ScriptVerifySigPushOnly flags.
-func checkInputsStandard(tx *btcutil.Tx, utxoView *blockchain.UtxoViewpoint) error {
->>>>>>> 2ef82e7d
+func checkInputsStandard(tx *dcrutil.Tx, txType stake.TxType, utxoView *blockchain.UtxoViewpoint) error {
 	// NOTE: The reference implementation also does a coinbase check here,
 	// but coinbases have already been rejected prior to calling this
 	// function so no need to recheck.
@@ -191,8 +182,9 @@
 		// function.
 		prevOut := txIn.PreviousOutPoint
 		entry := utxoView.LookupEntry(&prevOut.Hash)
+		originPkScriptVer := entry.ScriptVersionByIndex(prevOut.Index)
 		originPkScript := entry.PkScriptByIndex(prevOut.Index)
-		switch txscript.GetScriptClass(originPkScript) {
+		switch txscript.GetScriptClass(originPkScriptVer, originPkScript) {
 		case txscript.ScriptHashTy:
 			numSigOps := txscript.GetPreciseSigOpCount(
 				txIn.SignatureScript, originPkScript, true)
