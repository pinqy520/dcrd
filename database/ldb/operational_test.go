// Copyright (c) 2013-2014 The btcsuite developers
// Copyright (c) 2015 The Decred developers
// Use of this source code is governed by an ISC
// license that can be found in the LICENSE file.

package ldb_test

import (
	"bytes"
	"compress/bzip2"
	"encoding/gob"
	"os"
	"path/filepath"
	"testing"

	"github.com/decred/dcrd/chaincfg"
	"github.com/decred/dcrd/chaincfg/chainhash"
	"github.com/decred/dcrd/database"
	"github.com/decred/dcrd/txscript"
	"github.com/decred/dcrd/wire"
	"github.com/decred/dcrutil"

	"github.com/btcsuite/golangcrypto/ripemd160"
	//	"github.com/davecgh/go-spew/spew"
)

var network = wire.MainNet

// testDb is used to store db related context for a running test.
// the `cleanUpFunc` *must* be called after each test to maintain db
// consistency across tests.
type testDb struct {
	db          database.Db
	blocks      []*dcrutil.Block
	dbName      string
	dbNameVer   string
	cleanUpFunc func()
}

func setUpTestDb(t *testing.T, dbname string) (*testDb, error) {
	// Ignore db remove errors since it means we didn't have an old one.
	dbnamever := dbname + ".ver"
	_ = os.RemoveAll(dbname)
	_ = os.RemoveAll(dbnamever)
	db, err := database.CreateDB("leveldb", dbname)
	if err != nil {
		return nil, err
	}

	testdatafile := filepath.Join("..", "/../blockchain/testdata", "blocks0to168.bz2")
	blocks, err := loadBlocks(t, testdatafile)
	if err != nil {
		return nil, err
	}

	cleanUp := func() {
		db.Close()
		os.RemoveAll(dbname)
		os.RemoveAll(dbnamever)
	}

	return &testDb{
		db:          db,
		blocks:      blocks,
		dbName:      dbname,
		dbNameVer:   dbnamever,
		cleanUpFunc: cleanUp,
	}, nil
}

func TestOperational(t *testing.T) {
	testOperationalMode(t)
}

// testAddrIndexOperations ensures that all normal operations concerning
// the optional address index function correctly.
func testAddrIndexOperations(t *testing.T, db database.Db, newestBlock *dcrutil.Block, newestSha *chainhash.Hash, newestBlockIdx int64) {
	// Metadata about the current addr index state should be unset.
	sha, height, err := db.FetchAddrIndexTip()
	if err != database.ErrAddrIndexDoesNotExist {
		t.Fatalf("Address index metadata shouldn't be in db, hasn't been built up yet.")
	}

	var zeroHash chainhash.Hash
	if !sha.IsEqual(&zeroHash) {
		t.Fatalf("AddrIndexTip wrong hash got: %s, want %s", sha, &zeroHash)

	}

	if height != -1 {
		t.Fatalf("Addrindex not built up, yet a block index tip has been set to: %d.", height)
	}

	// Test enforcement of constraints for "limit" and "skip"
<<<<<<< HEAD
	var fakeAddr dcrutil.Address
	_, err = db.FetchTxsForAddr(fakeAddr, -1, 0)
=======
	var fakeAddr btcutil.Address
	_, _, err = db.FetchTxsForAddr(fakeAddr, -1, 0)
>>>>>>> 3c9d18d6
	if err == nil {
		t.Fatalf("Negative value for skip passed, should return an error")
	}

	_, _, err = db.FetchTxsForAddr(fakeAddr, 0, -1)
	if err == nil {
		t.Fatalf("Negative value for limit passed, should return an error")
	}

	// Simple test to index outputs(s) of the first tx.
	testIndex := make(database.BlockAddrIndex, database.AddrIndexKeySize)
	testTx, err := newestBlock.Tx(0)
	if err != nil {
		t.Fatalf("Block has no transactions, unable to test addr "+
			"indexing, err %v", err)
	}

	// Extract the dest addr from the tx.
	_, testAddrs, _, err := txscript.ExtractPkScriptAddrs(testTx.MsgTx().TxOut[0].Version, testTx.MsgTx().TxOut[0].PkScript, &chaincfg.MainNetParams)
	if err != nil {
		t.Fatalf("Unable to decode tx output, err %v", err)
	}

	// Extract the hash160 from the output script.
	var hash160Bytes [ripemd160.Size]byte
	testHash160 := testAddrs[0].(*dcrutil.AddressScriptHash).Hash160()
	copy(hash160Bytes[:], testHash160[:])

	// Create a fake index.
	blktxLoc, _, _ := newestBlock.TxLoc()
	testIndex = []*database.TxAddrIndex{
		&database.TxAddrIndex{
			Hash160:  hash160Bytes,
			Height:   uint32(newestBlockIdx),
			TxOffset: uint32(blktxLoc[0].TxStart),
			TxLen:    uint32(blktxLoc[0].TxLen),
		},
	}

	// Insert our test addr index into the DB.
	err = db.UpdateAddrIndexForBlock(newestSha, newestBlockIdx, testIndex)
	if err != nil {
		t.Fatalf("UpdateAddrIndexForBlock: failed to index"+
			" addrs for block #%d (%s) "+
			"err %v", newestBlockIdx, newestSha, err)
	}

	// Chain Tip of address should've been updated.
	assertAddrIndexTipIsUpdated(db, t, newestSha, newestBlockIdx)

	// Check index retrieval.
	txReplies, _, err := db.FetchTxsForAddr(testAddrs[0], 0, 1000)
	if err != nil {
		t.Fatalf("FetchTxsForAddr failed to correctly fetch txs for an "+
			"address, err %v", err)
	}
	// Should have one reply.
	if len(txReplies) != 1 {
		t.Fatalf("Failed to properly index tx by address.")
	}

	// Our test tx and indexed tx should have the same sha.
	indexedTx := txReplies[0]
	if !bytes.Equal(indexedTx.Sha.Bytes(), testTx.Sha().Bytes()) {
		t.Fatalf("Failed to fetch proper indexed tx. Expected sha %v, "+
			"fetched %v", testTx.Sha(), indexedTx.Sha)
	}

	// Shut down DB.
	db.Sync()
	db.Close()

	// Re-Open, tip still should be updated to current height and sha.
	db, err = database.OpenDB("leveldb", "tstdbopmode")
	if err != nil {
		t.Fatalf("Unable to re-open created db, err %v", err)
	}
	assertAddrIndexTipIsUpdated(db, t, newestSha, newestBlockIdx)

	// Delete the entire index.
	err = db.PurgeAddrIndex()
	if err != nil {
		t.Fatalf("Couldn't delete address index, err %v", err)
	}

	// Former index should no longer exist.
	txReplies, _, err = db.FetchTxsForAddr(testAddrs[0], 0, 1000)
	if err != nil {
		t.Fatalf("Unable to fetch transactions for address: %v", err)
	}
	if len(txReplies) != 0 {
		t.Fatalf("Address index was not successfully deleted. "+
			"Should have 0 tx's indexed, %v were returned.",
			len(txReplies))
	}

	// Tip should be blanked out.
	if _, _, err := db.FetchAddrIndexTip(); err != database.ErrAddrIndexDoesNotExist {
		t.Fatalf("Address index was not fully deleted.")
	}

}

func assertAddrIndexTipIsUpdated(db database.Db, t *testing.T, newestSha *chainhash.Hash, newestBlockIdx int64) {
	// Safe to ignore error, since height will be < 0 in "error" case.
	sha, height, _ := db.FetchAddrIndexTip()
	if newestBlockIdx != height {
		t.Fatalf("Height of address index tip failed to update, "+
			"expected %v, got %v", newestBlockIdx, height)
	}
	if !bytes.Equal(newestSha.Bytes(), sha.Bytes()) {
		t.Fatalf("Sha of address index tip failed to update, "+
			"expected %v, got %v", newestSha, sha)
	}
}

func testOperationalMode(t *testing.T) {
	// simplified basic operation is:
	// 1) fetch block from remote server
	// 2) look up all txin (except coinbase in db)
	// 3) insert block
	// 4) exercise the optional addridex
	testDb, err := setUpTestDb(t, "tstdbopmode")
	if err != nil {
		t.Errorf("Failed to open test database %v", err)
		return
	}
	defer testDb.cleanUpFunc()
	err = nil
out:
	for height := int64(0); height < int64(len(testDb.blocks)); height++ {
		block := testDb.blocks[height]
		if height != 0 {
			// except for NoVerify which does not allow lookups check inputs
			mblock := block.MsgBlock()
			//t.Errorf("%v", blockchain.DebugBlockString(block))
			parentBlock := testDb.blocks[height-1]
			mParentBlock := parentBlock.MsgBlock()
			var txneededList []*chainhash.Hash
			opSpentInBlock := make(map[wire.OutPoint]struct{})
			if dcrutil.IsFlagSet16(dcrutil.BlockValid, mParentBlock.Header.VoteBits) {
				for _, tx := range mParentBlock.Transactions {
					for _, txin := range tx.TxIn {
						if txin.PreviousOutPoint.Index == uint32(4294967295) {
							continue
						}

						if existsInOwnBlockRegTree(mParentBlock, txin.PreviousOutPoint.Hash) {
							_, used := opSpentInBlock[txin.PreviousOutPoint]
							if !used {
								// Origin tx is in the block and so hasn't been
								// added yet, continue
								opSpentInBlock[txin.PreviousOutPoint] = struct{}{}
								continue
							} else {
								t.Errorf("output ref %v attempted double spend of previously spend output", txin.PreviousOutPoint)
							}
						}

						origintxsha := &txin.PreviousOutPoint.Hash
						txneededList = append(txneededList, origintxsha)
						exists, err := testDb.db.ExistsTxSha(origintxsha)
						if err != nil {
							t.Errorf("ExistsTxSha: unexpected error %v ", err)
						}
						if !exists {
							t.Errorf("referenced tx not found %v (height %v)", origintxsha, height)
						}

						_, err = testDb.db.FetchTxBySha(origintxsha)
						if err != nil {
							t.Errorf("referenced tx not found %v err %v ", origintxsha, err)
						}
					}
				}
			}
			for _, stx := range mblock.STransactions {
				for _, txin := range stx.TxIn {
					if txin.PreviousOutPoint.Index == uint32(4294967295) {
						continue
					}
					if existsInOwnBlockRegTree(mParentBlock, txin.PreviousOutPoint.Hash) {
						_, used := opSpentInBlock[txin.PreviousOutPoint]
						if !used {
							// Origin tx is in the block and so hasn't been
							// added yet, continue
							opSpentInBlock[txin.PreviousOutPoint] = struct{}{}
							continue
						} else {
							t.Errorf("output ref %v attempted double spend of previously spend output", txin.PreviousOutPoint)
						}
					}

					origintxsha := &txin.PreviousOutPoint.Hash
					txneededList = append(txneededList, origintxsha)

					exists, err := testDb.db.ExistsTxSha(origintxsha)
					if err != nil {
						t.Errorf("ExistsTxSha: unexpected error %v ", err)
					}
					if !exists {
						t.Errorf("referenced tx not found %v", origintxsha)
					}

					_, err = testDb.db.FetchTxBySha(origintxsha)
					if err != nil {
						t.Errorf("referenced tx not found %v err %v ", origintxsha, err)
					}
				}
			}
			txlist := testDb.db.FetchUnSpentTxByShaList(txneededList)
			for _, txe := range txlist {
				if txe.Err != nil {
					t.Errorf("tx list fetch failed %v err %v ", txe.Sha, txe.Err)
					break out
				}
			}
		}
		newheight, err := testDb.db.InsertBlock(block)
		if err != nil {
			t.Errorf("failed to insert block %v err %v", height, err)
			break out
		}
		if newheight != height {
			t.Errorf("height mismatch expect %v returned %v", height, newheight)
			break out
		}

		newSha, blkid, err := testDb.db.NewestSha()
		if err != nil {
			t.Errorf("failed to obtain latest sha %v %v", height, err)
		}

		if blkid != height {
			t.Errorf("height does not match latest block height %v %v %v", blkid, height, err)
		}

		blkSha := block.Sha()
		if *newSha != *blkSha {
			t.Errorf("Newest block sha does not match freshly inserted one %v %v %v ", newSha, blkSha, err)
		}
	}

	// now that the db is populated, do some additional tests
	testFetchHeightRange(t, testDb.db, testDb.blocks)

	// Ensure all operations dealing with the optional address index behave
	// correctly.
	newSha, blkid, err := testDb.db.NewestSha()
	testAddrIndexOperations(t, testDb.db, testDb.blocks[len(testDb.blocks)-1], newSha, blkid)
}

func TestBackout(t *testing.T) {
	testBackout(t)
}

func testBackout(t *testing.T) {
	// simplified basic operation is:
	// 1) fetch block from remote server
	// 2) look up all txin (except coinbase in db)
	// 3) insert block

	testDb, err := setUpTestDb(t, "tstdbbackout")
	if err != nil {
		t.Errorf("Failed to open test database %v", err)
		return
	}
	defer testDb.cleanUpFunc()

	if len(testDb.blocks) < 120 {
		t.Errorf("test data too small")
		return
	}

	err = nil
	for height := int64(0); height < int64(len(testDb.blocks)); height++ {
		if height == 100 {
			testDb.db.Sync()
		}
		if height == 120 {
			// Simulate unexpected application quit
			testDb.db.RollbackClose()
			break
		}

		block := testDb.blocks[height]

		newheight, err := testDb.db.InsertBlock(block)
		if err != nil {
			t.Errorf("failed to insert block %v err %v", height, err)
			return
		}
		if newheight != height {
			t.Errorf("height mismatch expect %v returned %v", height, newheight)
			return
		}
	}

	// db was closed at height 120, so no cleanup is possible.

	// reopen db
	testDb.db, err = database.OpenDB("leveldb", testDb.dbName)
	if err != nil {
		t.Errorf("Failed to open test database %v", err)
		return
	}
	defer func() {
		if err := testDb.db.Close(); err != nil {
			t.Errorf("Close: unexpected error: %v", err)
		}
	}()

	sha := testDb.blocks[99].Sha()
	if _, err := testDb.db.ExistsSha(sha); err != nil {
		t.Errorf("ExistsSha: unexpected error: %v", err)
	}
	_, err = testDb.db.FetchBlockBySha(sha)
	if err != nil {
		t.Errorf("failed to load block 99 from db %v", err)
		return
	}

	sha = testDb.blocks[119].Sha()
	if _, err := testDb.db.ExistsSha(sha); err != nil {
		t.Errorf("ExistsSha: unexpected error: %v", err)
	}
	_, err = testDb.db.FetchBlockBySha(sha)
	if err != nil {
		t.Errorf("loaded block 119 from db")
		return
	}

	// pick block 118 since tx for block 119 wont be inserted until block 120 is seen to be valid
	block := testDb.blocks[118]
	mblock := block.MsgBlock()
	txsha := mblock.Transactions[0].TxSha()
	exists, err := testDb.db.ExistsTxSha(&txsha)
	if err != nil {
		t.Errorf("ExistsTxSha: unexpected error %v ", err)
	}
	if !exists {
		t.Errorf("tx %v not located db\n", txsha)
	}

	_, err = testDb.db.FetchTxBySha(&txsha)
	if err != nil {
		t.Errorf("tx %v not located db\n", txsha)
		return
	}
}

func loadBlocks(t *testing.T, file string) (blocks []*dcrutil.Block, err error) {
	fi, err := os.Open(file)
	if err != nil {
		t.Errorf("failed to open file %v, err %v", file, err)
		return nil, err
	}
	bcStream := bzip2.NewReader(fi)
	defer fi.Close()

	// Create a buffer of the read file
	bcBuf := new(bytes.Buffer)
	bcBuf.ReadFrom(bcStream)

	// Create decoder from the buffer and a map to store the data
	bcDecoder := gob.NewDecoder(bcBuf)
	blockchain := make(map[int64][]byte)

	// Decode the blockchain into the map
	if err := bcDecoder.Decode(&blockchain); err != nil {
		t.Errorf("error decoding test blockchain")
	}
	blocks = make([]*dcrutil.Block, 0, len(blockchain))
	for height := int64(1); height < int64(len(blockchain)); height++ {
		block, err := dcrutil.NewBlockFromBytes(blockchain[height])
		if err != nil {
			t.Errorf("failed to parse block %v", height)
			return nil, err
		}
		block.SetHeight(height - 1)
		blocks = append(blocks, block)
	}

	return
}

func testFetchHeightRange(t *testing.T, db database.Db, blocks []*dcrutil.Block) {

	var testincrement int64 = 50
	var testcnt int64 = 100

	shanames := make([]*chainhash.Hash, len(blocks))

	nBlocks := int64(len(blocks))

	for i := range blocks {
		shanames[i] = blocks[i].Sha()
	}

	for startheight := int64(0); startheight < nBlocks; startheight += testincrement {
		endheight := startheight + testcnt

		if endheight > nBlocks {
			endheight = database.AllShas
		}

		shalist, err := db.FetchHeightRange(startheight, endheight)
		if err != nil {
			t.Errorf("FetchHeightRange: unexpected failure looking up shas %v", err)
		}

		if endheight == database.AllShas {
			if int64(len(shalist)) != nBlocks-startheight {
				t.Errorf("FetchHeightRange: expected A %v shas, got %v", nBlocks-startheight, len(shalist))
			}
		} else {
			if int64(len(shalist)) != testcnt {
				t.Errorf("FetchHeightRange: expected %v shas, got %v", testcnt, len(shalist))
			}
		}

		for i := range shalist {
			sha0 := *shanames[int64(i)+startheight]
			sha1 := shalist[i]
			if sha0 != sha1 {
				t.Errorf("FetchHeightRange: mismatch sha at %v requested range %v %v: %v %v ", int64(i)+startheight, startheight, endheight, sha0, sha1)
			}
		}
	}

}

func TestLimitAndSkipFetchTxsForAddr(t *testing.T) {
	testDb, err := setUpTestDb(t, "tstdbtxaddr")
	if err != nil {
		t.Errorf("Failed to open test database %v", err)
		return
	}
	defer testDb.cleanUpFunc()
	_, err = testDb.db.InsertBlock(testDb.blocks[0])
	if err != nil {
		t.Fatalf("failed to insert initial block")
	}
	// Insert a block with some fake test transactions. The block will have
	// 10 copies of a fake transaction involving same address.
	addrString := "DsZEAobx6qJ7K2qaHZBA2vBn66Nor8KYAKk"
	targetAddr, err := dcrutil.DecodeAddress(addrString, &chaincfg.MainNetParams)
	if err != nil {
		t.Fatalf("Unable to decode test address: %v", err)
	}
	outputScript, err := txscript.PayToAddrScript(targetAddr)
	if err != nil {
		t.Fatalf("Unable make test pkScript %v", err)
	}
	fakeTxOut := wire.NewTxOut(10, outputScript)
	var emptyHash chainhash.Hash
	fakeHeader := wire.NewBlockHeader(0, &emptyHash, &emptyHash, &emptyHash, 1, [6]byte{}, 1, 1, 1, 1, 1, 1, 1, 1, 1, [36]byte{})
	msgBlock := wire.NewMsgBlock(fakeHeader)
	for i := 0; i < 10; i++ {
		mtx := wire.NewMsgTx()
		mtx.AddTxOut(fakeTxOut)
		msgBlock.AddTransaction(mtx)
	}
	lastBlock := testDb.blocks[0]
	msgBlock.Header.PrevBlock = *lastBlock.Sha()
	// Insert the test block into the DB.
	testBlock := dcrutil.NewBlock(msgBlock)
	newheight, err := testDb.db.InsertBlock(testBlock)
	if err != nil {
		t.Fatalf("Unable to insert block into db: %v", err)
	}

	// Create and insert an address index for out test addr.
	txLoc, _, _ := testBlock.TxLoc()
	index := make(database.BlockAddrIndex, len(txLoc))
	for i := range testBlock.Transactions() {
		var hash160 [ripemd160.Size]byte
		scriptAddr := targetAddr.ScriptAddress()
		copy(hash160[:], scriptAddr[:])
		txAddrIndex := &database.TxAddrIndex{
			Hash160:  hash160,
			Height:   uint32(newheight),
			TxOffset: uint32(txLoc[i].TxStart),
			TxLen:    uint32(txLoc[i].TxLen),
		}

		index[i] = txAddrIndex
	}
	blkSha := testBlock.Sha()
	err = testDb.db.UpdateAddrIndexForBlock(blkSha, newheight, index)
	if err != nil {
		t.Fatalf("UpdateAddrIndexForBlock: failed to index"+
			" addrs for block #%d (%s) "+
			"err %v", newheight, blkSha, err)
		return
	}

	// Try skipping the first 4 results, should get 6 in return.
	txReply, txSkipped, err := testDb.db.FetchTxsForAddr(targetAddr, 4, 100000)
	if err != nil {
		t.Fatalf("Unable to fetch transactions for address: %v", err)
	}
	if txSkipped != 4 {
		t.Fatalf("Did not correctly return skipped amount"+
			" got %v txs, expected %v", txSkipped, 4)
	}
	if len(txReply) != 6 {
		t.Fatalf("Did not correctly skip forward in txs for address reply"+
			" got %v txs, expected %v", len(txReply), 6)
	}

	// Limit the number of results to 3.
	txReply, txSkipped, err = testDb.db.FetchTxsForAddr(targetAddr, 0, 3)
	if err != nil {
		t.Fatalf("Unable to fetch transactions for address: %v", err)
	}
	if txSkipped != 0 {
		t.Fatalf("Did not correctly return skipped amount"+
			" got %v txs, expected %v", txSkipped, 0)
	}
	if len(txReply) != 3 {
		t.Fatalf("Did not correctly limit in txs for address reply"+
			" got %v txs, expected %v", len(txReply), 3)
	}

	// Skip 1, limit 5.
	txReply, txSkipped, err = testDb.db.FetchTxsForAddr(targetAddr, 1, 5)
	if err != nil {
		t.Fatalf("Unable to fetch transactions for address: %v", err)
	}
	if txSkipped != 1 {
		t.Fatalf("Did not correctly return skipped amount"+
			" got %v txs, expected %v", txSkipped, 1)
	}
	if len(txReply) != 5 {
		t.Fatalf("Did not correctly limit in txs for address reply"+
			" got %v txs, expected %v", len(txReply), 5)
	}
}<|MERGE_RESOLUTION|>--- conflicted
+++ resolved
@@ -92,13 +92,8 @@
 	}
 
 	// Test enforcement of constraints for "limit" and "skip"
-<<<<<<< HEAD
 	var fakeAddr dcrutil.Address
-	_, err = db.FetchTxsForAddr(fakeAddr, -1, 0)
-=======
-	var fakeAddr btcutil.Address
 	_, _, err = db.FetchTxsForAddr(fakeAddr, -1, 0)
->>>>>>> 3c9d18d6
 	if err == nil {
 		t.Fatalf("Negative value for skip passed, should return an error")
 	}
