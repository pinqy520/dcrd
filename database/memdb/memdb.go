// Copyright (c) 2013-2014 The btcsuite developers
// Copyright (c) 2015 The Decred developers
// Use of this source code is governed by an ISC
// license that can be found in the LICENSE file.

package memdb

import (
	"errors"
	"fmt"
	"math"
	"sync"

	"github.com/decred/dcrd/chaincfg/chainhash"
	"github.com/decred/dcrd/database"
	"github.com/decred/dcrd/wire"
	"github.com/decred/dcrutil"
)

// Errors that the various database functions may return.
var (
	ErrDbClosed = errors.New("database is closed")
)

var (
	zeroHash = chainhash.Hash{}
)

// tTxInsertData holds information about the location and spent status of
// a transaction.
type tTxInsertData struct {
	tree        int8
	blockHeight int64
	offset      int
	spentBuf    []bool
}

// newShaHashFromStr converts the passed big-endian hex string into a
// wire.ShaHash.  It only differs from the one available in wire in that it
// ignores the error since it will only (and must only) be called with
// hard-coded, and therefore known good, hashes.
func newShaHashFromStr(hexStr string) *chainhash.Hash {
	sha, _ := chainhash.NewHashFromStr(hexStr)
	return sha
}

// isCoinbaseInput returns whether or not the passed transaction input is a
// coinbase input.  A coinbase is a special transaction created by miners that
// has no inputs.  This is represented in the block chain by a transaction with
// a single input that has a previous output transaction index set to the
// maximum value along with a zero hash.
func isCoinbaseInput(txIn *wire.TxIn) bool {
	prevOut := &txIn.PreviousOutPoint
	if prevOut.Index == math.MaxUint32 && prevOut.Hash.IsEqual(&zeroHash) {
		return true
	}

	return false
}

// isFullySpent returns whether or not a transaction represented by the passed
// transaction insert data is fully spent.  A fully spent transaction is one
// where all outputs are spent.
func isFullySpent(txD *tTxInsertData) bool {
	for _, spent := range txD.spentBuf {
		if !spent {
			return false
		}
	}

	return true
}

// MemDb is a concrete implementation of the database.Db interface which provides
// a memory-only database.  Since it is memory-only, it is obviously not
// persistent and is mostly only useful for testing purposes.
type MemDb struct {
	// Embed a mutex for safe concurrent access.
	sync.Mutex

	// blocks holds all of the decred blocks that will be in the memory
	// database.
	blocks []*wire.MsgBlock

	// blocksBySha keeps track of block heights by hash.  The height can
	// be used as an index into the blocks slice.
	blocksBySha map[chainhash.Hash]int64

	// txns holds information about transactions such as which their
	// block height and spent status of all their outputs.
	txns map[chainhash.Hash][]*tTxInsertData

	// closed indicates whether or not the database has been closed and is
	// therefore invalidated.
	closed bool
}

// removeTx removes the passed transaction including unspending it.
func (db *MemDb) removeTx(msgTx *wire.MsgTx, txHash *chainhash.Hash) {
	// Undo all of the spends for the transaction.
	for _, txIn := range msgTx.TxIn {
		if isCoinbaseInput(txIn) {
			continue
		}

		prevOut := &txIn.PreviousOutPoint
		originTxns, exists := db.txns[prevOut.Hash]
		if !exists {
			log.Warnf("Unable to find input transaction %s to "+
				"unspend %s index %d", prevOut.Hash, txHash,
				prevOut.Index)
			continue
		}

		originTxD := originTxns[len(originTxns)-1]
		originTxD.spentBuf[prevOut.Index] = false
	}

	// Remove the info for the most recent version of the transaction.
	txns := db.txns[*txHash]
	lastIndex := len(txns) - 1
	txns[lastIndex] = nil
	txns = txns[:lastIndex]
	db.txns[*txHash] = txns

	// Remove the info entry from the map altogether if there not any older
	// versions of the transaction.
	if len(txns) == 0 {
		delete(db.txns, *txHash)
	}

}

// Close cleanly shuts down database.  This is part of the database.Db interface
// implementation.
//
// All data is purged upon close with this implementation since it is a
// memory-only database.
func (db *MemDb) Close() error {
	db.Lock()
	defer db.Unlock()

	if db.closed {
		return ErrDbClosed
	}

	db.blocks = nil
	db.blocksBySha = nil
	db.txns = nil
	db.closed = true
	return nil
}

// DropAfterBlockBySha removes any blocks from the database after the given
// block.  This is different than a simple truncate since the spend information
// for each block must also be unwound.  This is part of the database.Db interface
// implementation.
func (db *MemDb) DropAfterBlockBySha(sha *chainhash.Hash) error {
	db.Lock()
	defer db.Unlock()

	if db.closed {
		return ErrDbClosed
	}

	// Begin by attempting to find the height associated with the passed
	// hash.
	height, exists := db.blocksBySha[*sha]
	if !exists {
		return fmt.Errorf("block %v does not exist in the database",
			sha)
	}

	// The spend information has to be undone in reverse order, so loop
	// backwards from the last block through the block just after the passed
	// block.  While doing this unspend all transactions in each block and
	// remove the block.
	endHeight := int64(len(db.blocks) - 1)
	for i := endHeight; i > height; i-- {

		blk := db.blocks[i]
		blkprev := db.blocks[i-1]
		// Unspend the stake tx in the current block
		for _, tx := range blk.STransactions {
			txSha := tx.TxSha()
			db.removeTx(tx, &txSha)
		}

		// Check to see if the regular txs of the parent were even included; if
		// they are, unspend all of these regular tx too
		votebits := blk.Header.VoteBits
		if dcrutil.IsFlagSet16(votebits, dcrutil.BlockValid) && height != 0 {
			// Unspend the regular tx in the previous block
			for _, tx := range blkprev.Transactions {
				txSha := tx.TxSha()
				db.removeTx(tx, &txSha)
			}
		}

		db.blocks[i] = nil
		db.blocks = db.blocks[:i]
	}
	return nil
}

// ExistsSha returns whether or not the given block hash is present in the
// database.  This is part of the database.Db interface implementation.
func (db *MemDb) ExistsSha(sha *chainhash.Hash) (bool, error) {
	db.Lock()
	defer db.Unlock()

	if db.closed {
		return false, ErrDbClosed
	}

	if _, exists := db.blocksBySha[*sha]; exists {
		return true, nil
	}

	return false, nil
}

// FetchBlockBySha returns a dcrutil.Block.  The implementation may cache the
// underlying data if desired.  This is part of the database.Db interface
// implementation.
//
// This implementation does not use any additional cache since the entire
// database is already in memory.
func (db *MemDb) FetchBlockBySha(sha *chainhash.Hash) (*dcrutil.Block, error) {
	db.Lock()
	defer db.Unlock()
	return db.fetchBlockBySha(sha)
}

func (db *MemDb) fetchBlockBySha(sha *chainhash.Hash) (*dcrutil.Block, error) {
	if db.closed {
		return nil, ErrDbClosed
	}
	if blockHeight, exists := db.blocksBySha[*sha]; exists {
		block := dcrutil.NewBlock(db.blocks[int(blockHeight)])
		block.SetHeight(blockHeight)
		return block, nil
	}

	return nil, fmt.Errorf("block %v is not in database", sha)
}

// FetchBlockHeightBySha returns the block height for the given hash.  This is
// part of the database.Db interface implementation.
func (db *MemDb) FetchBlockHeightBySha(sha *chainhash.Hash) (int64, error) {
	db.Lock()
	defer db.Unlock()

	if db.closed {
		return 0, ErrDbClosed
	}

	if blockHeight, exists := db.blocksBySha[*sha]; exists {
		return blockHeight, nil
	}

	return 0, fmt.Errorf("block %v is not in database", sha)
}

// FetchBlockHeaderBySha returns a wire.BlockHeader for the given sha.  The
// implementation may cache the underlying data if desired.  This is part of the
// database.Db interface implementation.
//
// This implementation does not use any additional cache since the entire
// database is already in memory.
func (db *MemDb) FetchBlockHeaderBySha(sha *chainhash.Hash) (*wire.BlockHeader, error) {
	db.Lock()
	defer db.Unlock()

	if db.closed {
		return nil, ErrDbClosed
	}

	if blockHeight, exists := db.blocksBySha[*sha]; exists {
		return &db.blocks[int(blockHeight)].Header, nil
	}

	return nil, fmt.Errorf("block header %v is not in database", sha)
}

// FetchBlockShaByHeight returns a block hash based on its height in the block
// chain.  This is part of the database.Db interface implementation.
func (db *MemDb) FetchBlockShaByHeight(height int64) (*chainhash.Hash, error) {
	db.Lock()
	defer db.Unlock()

	if db.closed {
		return nil, ErrDbClosed
	}

	numBlocks := int64(len(db.blocks))
	if height < 0 || height > numBlocks-1 {
		return nil, fmt.Errorf("unable to fetch block height %d since "+
			"it is not within the valid range (%d-%d)", height, 0,
			numBlocks-1)
	}

	msgBlock := db.blocks[height]
	blockHash := msgBlock.BlockSha()
	return &blockHash, nil
}

// FetchHeightRange looks up a range of blocks by the start and ending heights.
// Fetch is inclusive of the start height and exclusive of the ending height.
// To fetch all hashes from the start height until no more are present, use the
// special id `AllShas'.  This is part of the database.Db interface implementation.
func (db *MemDb) FetchHeightRange(startHeight, endHeight int64) ([]chainhash.Hash, error) {
	db.Lock()
	defer db.Unlock()

	if db.closed {
		return nil, ErrDbClosed
	}

	// When the user passes the special AllShas id, adjust the end height
	// accordingly.
	if endHeight == database.AllShas {
		endHeight = int64(len(db.blocks))
	}

	// Ensure requested heights are sane.
	if startHeight < 0 {
		return nil, fmt.Errorf("start height of fetch range must not "+
			"be less than zero - got %d", startHeight)
	}
	if endHeight < startHeight {
		return nil, fmt.Errorf("end height of fetch range must not "+
			"be less than the start height - got start %d, end %d",
			startHeight, endHeight)
	}

	// Fetch as many as are availalbe within the specified range.
	lastBlockIndex := int64(len(db.blocks) - 1)
	hashList := make([]chainhash.Hash, 0, endHeight-startHeight)
	for i := startHeight; i < endHeight; i++ {
		if i > lastBlockIndex {
			break
		}

		msgBlock := db.blocks[i]
		blockHash := msgBlock.BlockSha()
		hashList = append(hashList, blockHash)
	}

	return hashList, nil
}

// ExistsTxSha returns whether or not the given transaction hash is present in
// the database and is not fully spent.  This is part of the database.Db interface
// implementation.
func (db *MemDb) ExistsTxSha(sha *chainhash.Hash) (bool, error) {
	db.Lock()
	defer db.Unlock()

	if db.closed {
		return false, ErrDbClosed
	}

	if txns, exists := db.txns[*sha]; exists {
		return !isFullySpent(txns[len(txns)-1]), nil
	}

	return false, nil
}

// FetchTxBySha returns some data for the given transaction hash. The
// implementation may cache the underlying data if desired.  This is part of the
// database.Db interface implementation.
//
// This implementation does not use any additional cache since the entire
// database is already in memory.
func (db *MemDb) FetchTxBySha(txHash *chainhash.Hash) ([]*database.TxListReply, error) {
	db.Lock()
	defer db.Unlock()

	if db.closed {
		return nil, ErrDbClosed
	}
	txns, exists := db.txns[*txHash]
	if !exists {
		log.Warnf("FetchTxBySha: requested hash of %s does not exist",
			txHash)
		return nil, database.ErrTxShaMissing
	}

	txHashCopy := *txHash
	replyList := make([]*database.TxListReply, len(txns))
	for i, txD := range txns {
		msgBlock := db.blocks[txD.blockHeight]
		blockSha := msgBlock.BlockSha()

		spentBuf := make([]bool, len(txD.spentBuf))
		copy(spentBuf, txD.spentBuf)
		if txD.tree == dcrutil.TxTreeRegular {
			reply := database.TxListReply{
				Sha:     &txHashCopy,
				Tx:      msgBlock.Transactions[txD.offset],
				BlkSha:  &blockSha,
				Height:  txD.blockHeight,
				TxSpent: spentBuf,
				Err:     nil,
			}
			replyList[i] = &reply
		} else if txD.tree == dcrutil.TxTreeStake {
			reply := database.TxListReply{
				Sha:     &txHashCopy,
				Tx:      msgBlock.STransactions[txD.offset],
				BlkSha:  &blockSha,
				Height:  txD.blockHeight,
				TxSpent: spentBuf,
				Err:     nil,
			}
			replyList[i] = &reply
		}
	}
	return replyList, nil
}

// fetchTxByShaList fetches transactions and information about them given an
// array of transaction hashes.  The result is a slice of of TxListReply objects
// which contain the transaction and information about it such as what block and
// block height it's contained in and which outputs are spent.
//
// The includeSpent flag indicates whether or not information about transactions
// which are fully spent should be returned.  When the flag is not set, the
// corresponding entry in the TxListReply slice for fully spent transactions
// will indicate the transaction does not exist.
//
// This function must be called with the db lock held.
func (db *MemDb) fetchTxByShaList(txShaList []*chainhash.Hash, includeSpent bool) []*database.TxListReply {
	replyList := make([]*database.TxListReply, 0, len(txShaList))
	for i, hash := range txShaList {
		// Every requested entry needs a response, so start with nothing
		// more than a response with the requested hash marked missing.
		// The reply will be updated below with the appropriate
		// information if the transaction exists.
		reply := database.TxListReply{
			Sha: txShaList[i],
			Err: database.ErrTxShaMissing,
		}
		replyList = append(replyList, &reply)

		if db.closed {
			reply.Err = ErrDbClosed
			continue
		}

		if txns, exists := db.txns[*hash]; exists {
			// A given transaction may have duplicates so long as the
			// previous one is fully spent.  We are only interested
			// in the most recent version of the transaction for
			// this function.  The FetchTxBySha function can be
			// used to get all versions of a transaction.
			txD := txns[len(txns)-1]
			if !includeSpent && isFullySpent(txD) {
				continue
			}

			// Look up the referenced block and get its hash.  Set
			// the reply error appropriately and go to the next
			// requested transaction if anything goes wrong.
			msgBlock := db.blocks[txD.blockHeight]
			blockSha := msgBlock.BlockSha()

			// Make a copy of the spent buf to return so the caller
			// can't accidentally modify it.
			spentBuf := make([]bool, len(txD.spentBuf))
			copy(spentBuf, txD.spentBuf)

			// Populate the reply.
			if txD.tree == dcrutil.TxTreeRegular {
				reply.Tx = msgBlock.Transactions[txD.offset]
			} else if txD.tree == dcrutil.TxTreeStake {
				reply.Tx = msgBlock.STransactions[txD.offset]
			}
			reply.Tx = msgBlock.Transactions[txD.offset]
			reply.BlkSha = &blockSha
			reply.Height = txD.blockHeight
			reply.TxSpent = spentBuf
			reply.Err = nil
		}
	}

	return replyList
}

// FetchTxByShaList returns a TxListReply given an array of transaction hashes.
// The implementation may cache the underlying data if desired.  This is part of
// the database.Db interface implementation.
//
// This implementation does not use any additional cache since the entire
// database is already in memory.

// FetchTxByShaList returns a TxListReply given an array of transaction
// hashes.  This function differs from FetchUnSpentTxByShaList in that it
// returns the most recent version of fully spent transactions.  Due to the
// increased number of transaction fetches, this function is typically more
// expensive than the unspent counterpart, however the specific performance
// details depend on the concrete implementation.  The implementation may cache
// the underlying data if desired.  This is part of the database.Db interface
// implementation.
//
// To fetch all versions of a specific transaction, call FetchTxBySha.
//
// This implementation does not use any additional cache since the entire
// database is already in memory.
func (db *MemDb) FetchTxByShaList(txShaList []*chainhash.Hash) []*database.TxListReply {
	db.Lock()
	defer db.Unlock()

	return db.fetchTxByShaList(txShaList, true)
}

// FetchUnSpentTxByShaList returns a TxListReply given an array of transaction
// hashes.  Any transactions which are fully spent will indicate they do not
// exist by setting the Err field to TxShaMissing.  The implementation may cache
// the underlying data if desired.  This is part of the database.Db interface
// implementation.
//
// To obtain results which do contain the most recent version of a fully spent
// transactions, call FetchTxByShaList.  To fetch all versions of a specific
// transaction, call FetchTxBySha.
//
// This implementation does not use any additional cache since the entire
// database is already in memory.
func (db *MemDb) FetchUnSpentTxByShaList(txShaList []*chainhash.Hash) []*database.TxListReply {
	db.Lock()
	defer db.Unlock()

	return db.fetchTxByShaList(txShaList, false)
}

// InsertBlock inserts raw block and transaction data from a block into the
// database.  The first block inserted into the database will be treated as the
// genesis block.  Every subsequent block insert requires the referenced parent
// block to already exist.  This is part of the database.Db interface
// implementation.
func (db *MemDb) InsertBlock(block *dcrutil.Block) (int64, error) {
	db.Lock()
	defer db.Unlock()

	if db.closed {
		return 0, ErrDbClosed
	}

	// Reject the insert if the previously reference block does not exist
	// except in the case there are no blocks inserted yet where the first
	// inserted block is assumed to be a genesis block.
	msgBlock := block.MsgBlock()
	if _, exists := db.blocksBySha[msgBlock.Header.PrevBlock]; !exists {
		if len(db.blocks) > 0 {
			return 0, database.ErrPrevShaMissing
		}
	}
	var blockPrev *dcrutil.Block
	// Decred: WARNING. This function assumes that all block insertion calls have
	// dcrutil.blocks passed to them with block.blockHeight set correctly. However,
	// loading the genesis block in dcrd didn't do this (via block manager); pre-
	// production it should be established that all calls to this function pass
	// blocks with block.blockHeight set correctly.
	if len(db.blocks) > 0 {
		var errBlockPrev error
		blockPrev, errBlockPrev = db.fetchBlockBySha(&msgBlock.Header.PrevBlock)
		if errBlockPrev != nil {
			blockSha := block.Sha()
			log.Warnf("Failed to fetch parent block of block %v", blockSha)
			return 0, errBlockPrev
		}
	}

	// Build a map of in-flight transactions because some of the inputs in
	// this block could be referencing other transactions earlier in this
	// block which are not yet in the chain.
	newHeight := int64(len(db.blocks))
	txInFlight := map[chainhash.Hash]int{}
	// Loop through all transactions and inputs to ensure there are no error
	// conditions that would prevent them from be inserted into the db.
	// Although these checks could could be done in the loop below, checking
	// for error conditions up front means the code below doesn't have to
	// deal with rollback on errors.
	votebits := block.MsgBlock().Header.VoteBits
	if dcrutil.IsFlagSet16(votebits, dcrutil.BlockValid) && blockPrev != nil {
		transactions := blockPrev.Transactions()
		for i, tx := range transactions {
			txInFlight[*tx.Sha()] = i
		}
		for i, tx := range transactions {
			for _, txIn := range tx.MsgTx().TxIn {
				if isCoinbaseInput(txIn) {
					continue
				}

				// It is acceptable for a transaction input to reference
				// the output of another transaction in this block only
				// if the referenced transaction comes before the
				// current one in this block.
				prevOut := &txIn.PreviousOutPoint
				if inFlightIndex, ok := txInFlight[prevOut.Hash]; ok {
					if i <= inFlightIndex {
						log.Warnf("InsertBlock: requested hash "+
							" of %s does not exist in-flight",
							tx.Sha())
						return 0, database.ErrTxShaMissing
					}
				} else {
					originTxns, exists := db.txns[prevOut.Hash]
					if !exists {
						log.Warnf("InsertBlock: requested hash "+
							"of %s by %s does not exist",
							prevOut.Hash, tx.Sha())
						return 0, database.ErrTxShaMissing
					}
					originTxD := originTxns[len(originTxns)-1]
					if prevOut.Index > uint32(len(originTxD.spentBuf)) {
						log.Warnf("InsertBlock: requested hash "+
							"of %s with index %d does not "+
							"exist", tx.Sha(), prevOut.Index)
						return 0, database.ErrTxShaMissing
					}
				}
			}

			// Prevent duplicate transactions in the same block.
			if inFlightIndex, exists := txInFlight[*tx.Sha()]; exists &&
				inFlightIndex < i {
				log.Warnf("Block contains duplicate transaction %s",
					tx.Sha())
				return 0, database.ErrDuplicateSha
			}

			// Prevent duplicate transactions unless the old one is fully
			// spent.
			if txns, exists := db.txns[*tx.Sha()]; exists {
				txD := txns[len(txns)-1]
				if !isFullySpent(txD) {
					log.Warnf("Attempt to insert duplicate "+
						"transaction %s", tx.Sha())
					return 0, database.ErrDuplicateSha
				}
			}
		}
	}

	db.blocks = append(db.blocks, msgBlock)
	db.blocksBySha[msgBlock.Header.BlockSha()] = newHeight
	if dcrutil.IsFlagSet16(votebits, dcrutil.BlockValid) && blockPrev != nil {
		// Insert information about eacj transaction and spend all of the
		// outputs referenced by the inputs to the transactions.
		for i, tx := range blockPrev.Transactions() {
			// Insert the transaction data.
			txD := tTxInsertData{
				tree:        dcrutil.TxTreeRegular,
				blockHeight: newHeight - 1,
				offset:      i,
				spentBuf:    make([]bool, len(tx.MsgTx().TxOut)),
			}
			db.txns[*tx.Sha()] = append(db.txns[*tx.Sha()], &txD)
			// Spend all of the inputs.
			for _, txIn := range tx.MsgTx().TxIn {
				// Coinbase transaction has no inputs.
				if isCoinbaseInput(txIn) {
					continue
				}

				// Already checked for existing and valid ranges above.
				prevOut := &txIn.PreviousOutPoint
				originTxns := db.txns[prevOut.Hash]
				originTxD := originTxns[len(originTxns)-1]
				originTxD.spentBuf[prevOut.Index] = true
			}
		}
	}
	for i, tx := range block.STransactions() {
		// Insert the transaction data.
		txD := tTxInsertData{
			tree:        dcrutil.TxTreeStake,
			blockHeight: newHeight,
			offset:      i,
			spentBuf:    make([]bool, len(tx.MsgTx().TxOut)),
		}
		db.txns[*tx.Sha()] = append(db.txns[*tx.Sha()], &txD)

		// Spend all of the inputs.
		for _, txIn := range tx.MsgTx().TxIn {
			// Coinbase transaction has no inputs.
			if isCoinbaseInput(txIn) {
				continue
			}

			// Already checked for existing and valid ranges above.
			prevOut := &txIn.PreviousOutPoint
			originTxns := db.txns[prevOut.Hash]
			originTxD := originTxns[len(originTxns)-1]
			originTxD.spentBuf[prevOut.Index] = true
		}

	}
	return newHeight, nil
}

// NewestSha returns the hash and block height of the most recent (end) block of
// the block chain.  It will return the zero hash, -1 for the block height, and
// no error (nil) if there are not any blocks in the database yet.  This is part
// of the database.Db interface implementation.
func (db *MemDb) NewestSha() (*chainhash.Hash, int64, error) {
	db.Lock()
	defer db.Unlock()

	if db.closed {
		return nil, 0, ErrDbClosed
	}

	// When the database has not had a genesis block inserted yet, return
	// values specified by interface contract.
	numBlocks := len(db.blocks)
	if numBlocks == 0 {
		return &zeroHash, -1, nil
	}

	blockSha := db.blocks[numBlocks-1].BlockSha()
	return &blockSha, int64(numBlocks - 1), nil
}

// FetchAddrIndexTip isn't currently implemented. This is a part of the
// database.Db interface implementation.
func (db *MemDb) FetchAddrIndexTip() (*chainhash.Hash, int64, error) {
	return nil, 0, database.ErrNotImplemented
}

// UpdateAddrIndexForBlock isn't currently implemented. This is a part of the
// database.Db interface implementation.
func (db *MemDb) UpdateAddrIndexForBlock(*chainhash.Hash, int64,
	database.BlockAddrIndex) error {
	return database.ErrNotImplemented
}

// DropAddrIndexForBlock isn't currently implemented. This is a part of the
// database.Db interface implementation.
func (db *MemDb) DropAddrIndexForBlock(*chainhash.Hash, int64,
	database.BlockAddrIndex) error {
	return database.ErrNotImplemented
}

// FetchTxsForAddr isn't currently implemented. This is a part of the database.Db
// interface implementation.
<<<<<<< HEAD
func (db *MemDb) FetchTxsForAddr(dcrutil.Address, int, int) ([]*database.TxListReply, error) {
	return nil, database.ErrNotImplemented
=======
func (db *MemDb) FetchTxsForAddr(btcutil.Address, int, int) ([]*database.TxListReply, int, error) {
	return nil, 0, database.ErrNotImplemented
>>>>>>> 3c9d18d6
}

// PurgeAddrIndex isn't currently implemented. This is a part of the database.Db
// interface implementation.
func (db *MemDb) PurgeAddrIndex() error {
	return database.ErrNotImplemented
}

// RollbackClose discards the recent database changes to the previously saved
// data at last Sync and closes the database.  This is part of the database.Db
// interface implementation.
//
// The database is completely purged on close with this implementation since the
// entire database is only in memory.  As a result, this function behaves no
// differently than Close.
func (db *MemDb) RollbackClose() error {
	// Rollback doesn't apply to a memory database, so just call Close.
	// Close handles the mutex locks.
	return db.Close()
}

// Sync verifies that the database is coherent on disk and no outstanding
// transactions are in flight.  This is part of the database.Db interface
// implementation.
//
// This implementation does not write any data to disk, so this function only
// grabs a lock to ensure it doesn't return until other operations are complete.
func (db *MemDb) Sync() error {
	db.Lock()
	defer db.Unlock()

	if db.closed {
		return ErrDbClosed
	}

	// There is nothing extra to do to sync the memory database.  However,
	// the lock is still grabbed to ensure the function does not return
	// until other operations are complete.
	return nil
}

// newMemDb returns a new memory-only database ready for block inserts.
func newMemDb() *MemDb {
	db := MemDb{
		blocks:      make([]*wire.MsgBlock, 0, 200000),
		blocksBySha: make(map[chainhash.Hash]int64),
		txns:        make(map[chainhash.Hash][]*tTxInsertData),
	}
	return &db
}<|MERGE_RESOLUTION|>--- conflicted
+++ resolved
@@ -748,13 +748,8 @@
 
 // FetchTxsForAddr isn't currently implemented. This is a part of the database.Db
 // interface implementation.
-<<<<<<< HEAD
-func (db *MemDb) FetchTxsForAddr(dcrutil.Address, int, int) ([]*database.TxListReply, error) {
-	return nil, database.ErrNotImplemented
-=======
-func (db *MemDb) FetchTxsForAddr(btcutil.Address, int, int) ([]*database.TxListReply, int, error) {
+func (db *MemDb) FetchTxsForAddr(dcrutil.Address, int, int) ([]*database.TxListReply, int, error) {
 	return nil, 0, database.ErrNotImplemented
->>>>>>> 3c9d18d6
 }
 
 // PurgeAddrIndex isn't currently implemented. This is a part of the database.Db
